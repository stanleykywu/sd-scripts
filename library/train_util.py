# common functions for training

import argparse
import ast
import importlib
import json
import pathlib
import re
import shutil
import time
from typing import (
    Dict,
    List,
    NamedTuple,
    Optional,
    Sequence,
    Tuple,
    Union,
)
from accelerate import Accelerator
import glob
import math
import os
import random
import hashlib
import subprocess
from io import BytesIO
import toml

from tqdm import tqdm
import torch
from torch.optim import Optimizer
from torchvision import transforms
from transformers import CLIPTokenizer
import transformers
import diffusers
from diffusers.optimization import SchedulerType, TYPE_TO_SCHEDULER_FUNCTION
from diffusers import (
    StableDiffusionPipeline,
    DDPMScheduler,
    EulerAncestralDiscreteScheduler,
    DPMSolverMultistepScheduler,
    DPMSolverSinglestepScheduler,
    LMSDiscreteScheduler,
    PNDMScheduler,
    DDIMScheduler,
    EulerDiscreteScheduler,
    HeunDiscreteScheduler,
    KDPM2DiscreteScheduler,
    KDPM2AncestralDiscreteScheduler,
)
import albumentations as albu
import numpy as np
from PIL import Image
import cv2
from einops import rearrange
from torch import einsum
import safetensors.torch
from library.lpw_stable_diffusion import StableDiffusionLongPromptWeightingPipeline
import library.model_util as model_util

# Tokenizer: checkpointから読み込むのではなくあらかじめ提供されているものを使う
TOKENIZER_PATH = "openai/clip-vit-large-patch14"
V2_STABLE_DIFFUSION_PATH = "stabilityai/stable-diffusion-2"  # ここからtokenizerだけ使う v2とv2.1はtokenizer仕様は同じ

# checkpointファイル名
EPOCH_STATE_NAME = "{}-{:06d}-state"
EPOCH_FILE_NAME = "{}-{:06d}"
EPOCH_DIFFUSERS_DIR_NAME = "{}-{:06d}"
LAST_STATE_NAME = "{}-state"
DEFAULT_EPOCH_NAME = "epoch"
DEFAULT_LAST_OUTPUT_NAME = "last"

# region dataset

IMAGE_EXTENSIONS = [".png", ".jpg", ".jpeg", ".webp", ".bmp"]
# , ".PNG", ".JPG", ".JPEG", ".WEBP", ".BMP"]         # Linux?


class ImageInfo:
    def __init__(self, image_key: str, num_repeats: int, caption: str, is_reg: bool, absolute_path: str) -> None:
        self.image_key: str = image_key
        self.num_repeats: int = num_repeats
        self.caption: str = caption
        self.is_reg: bool = is_reg
        self.absolute_path: str = absolute_path
        self.image_size: Tuple[int, int] = None
        self.resized_size: Tuple[int, int] = None
        self.bucket_reso: Tuple[int, int] = None
        self.latents: torch.Tensor = None
        self.latents_flipped: torch.Tensor = None
        self.latents_npz: str = None
        self.latents_npz_flipped: str = None


class BucketManager:
    def __init__(self, no_upscale, max_reso, min_size, max_size, reso_steps) -> None:
        self.no_upscale = no_upscale
        if max_reso is None:
            self.max_reso = None
            self.max_area = None
        else:
            self.max_reso = max_reso
            self.max_area = max_reso[0] * max_reso[1]
        self.min_size = min_size
        self.max_size = max_size
        self.reso_steps = reso_steps

        self.resos = []
        self.reso_to_id = {}
        self.buckets = []  # 前処理時は (image_key, image)、学習時は image_key

    def add_image(self, reso, image):
        bucket_id = self.reso_to_id[reso]
        self.buckets[bucket_id].append(image)

    def shuffle(self):
        for bucket in self.buckets:
            random.shuffle(bucket)

    def sort(self):
        # 解像度順にソートする（表示時、メタデータ格納時の見栄えをよくするためだけ）。bucketsも入れ替えてreso_to_idも振り直す
        sorted_resos = self.resos.copy()
        sorted_resos.sort()

        sorted_buckets = []
        sorted_reso_to_id = {}
        for i, reso in enumerate(sorted_resos):
            bucket_id = self.reso_to_id[reso]
            sorted_buckets.append(self.buckets[bucket_id])
            sorted_reso_to_id[reso] = i

        self.resos = sorted_resos
        self.buckets = sorted_buckets
        self.reso_to_id = sorted_reso_to_id

    def make_buckets(self):
        resos = model_util.make_bucket_resolutions(self.max_reso, self.min_size, self.max_size, self.reso_steps)
        self.set_predefined_resos(resos)

    def set_predefined_resos(self, resos):
        # 規定サイズから選ぶ場合の解像度、aspect ratioの情報を格納しておく
        self.predefined_resos = resos.copy()
        self.predefined_resos_set = set(resos)
        self.predefined_aspect_ratios = np.array([w / h for w, h in resos])

    def add_if_new_reso(self, reso):
        if reso not in self.reso_to_id:
            bucket_id = len(self.resos)
            self.reso_to_id[reso] = bucket_id
            self.resos.append(reso)
            self.buckets.append([])
            # print(reso, bucket_id, len(self.buckets))

    def round_to_steps(self, x):
        x = int(x + 0.5)
        return x - x % self.reso_steps

    def select_bucket(self, image_width, image_height):
        aspect_ratio = image_width / image_height
        if not self.no_upscale:
            # 同じaspect ratioがあるかもしれないので（fine tuningで、no_upscale=Trueで前処理した場合）、解像度が同じものを優先する
            reso = (image_width, image_height)
            if reso in self.predefined_resos_set:
                pass
            else:
                ar_errors = self.predefined_aspect_ratios - aspect_ratio
                predefined_bucket_id = np.abs(ar_errors).argmin()  # 当該解像度以外でaspect ratio errorが最も少ないもの
                reso = self.predefined_resos[predefined_bucket_id]

            ar_reso = reso[0] / reso[1]
            if aspect_ratio > ar_reso:  # 横が長い→縦を合わせる
                scale = reso[1] / image_height
            else:
                scale = reso[0] / image_width

            resized_size = (int(image_width * scale + 0.5), int(image_height * scale + 0.5))
            # print("use predef", image_width, image_height, reso, resized_size)
        else:
            if image_width * image_height > self.max_area:
                # 画像が大きすぎるのでアスペクト比を保ったまま縮小することを前提にbucketを決める
                resized_width = math.sqrt(self.max_area * aspect_ratio)
                resized_height = self.max_area / resized_width
                assert abs(resized_width / resized_height - aspect_ratio) < 1e-2, "aspect is illegal"

                # リサイズ後の短辺または長辺をreso_steps単位にする：aspect ratioの差が少ないほうを選ぶ
                # 元のbucketingと同じロジック
                b_width_rounded = self.round_to_steps(resized_width)
                b_height_in_wr = self.round_to_steps(b_width_rounded / aspect_ratio)
                ar_width_rounded = b_width_rounded / b_height_in_wr

                b_height_rounded = self.round_to_steps(resized_height)
                b_width_in_hr = self.round_to_steps(b_height_rounded * aspect_ratio)
                ar_height_rounded = b_width_in_hr / b_height_rounded

                # print(b_width_rounded, b_height_in_wr, ar_width_rounded)
                # print(b_width_in_hr, b_height_rounded, ar_height_rounded)

                if abs(ar_width_rounded - aspect_ratio) < abs(ar_height_rounded - aspect_ratio):
                    resized_size = (b_width_rounded, int(b_width_rounded / aspect_ratio + 0.5))
                else:
                    resized_size = (int(b_height_rounded * aspect_ratio + 0.5), b_height_rounded)
                # print(resized_size)
            else:
                resized_size = (image_width, image_height)  # リサイズは不要

            # 画像のサイズ未満をbucketのサイズとする（paddingせずにcroppingする）
            bucket_width = resized_size[0] - resized_size[0] % self.reso_steps
            bucket_height = resized_size[1] - resized_size[1] % self.reso_steps
            # print("use arbitrary", image_width, image_height, resized_size, bucket_width, bucket_height)

            reso = (bucket_width, bucket_height)

        self.add_if_new_reso(reso)

        ar_error = (reso[0] / reso[1]) - aspect_ratio
        return reso, resized_size, ar_error


class BucketBatchIndex(NamedTuple):
    bucket_index: int
    bucket_batch_size: int
    batch_index: int


class AugHelper:
    def __init__(self):
        # prepare all possible augmentators
        color_aug_method = albu.OneOf(
            [
                albu.HueSaturationValue(8, 0, 0, p=0.5),
                albu.RandomGamma((95, 105), p=0.5),
            ],
            p=0.33,
        )
        flip_aug_method = albu.HorizontalFlip(p=0.5)

        # key: (use_color_aug, use_flip_aug)
        self.augmentors = {
            (True, True): albu.Compose(
                [
                    color_aug_method,
                    flip_aug_method,
                ],
                p=1.0,
            ),
            (True, False): albu.Compose(
                [
                    color_aug_method,
                ],
                p=1.0,
            ),
            (False, True): albu.Compose(
                [
                    flip_aug_method,
                ],
                p=1.0,
            ),
            (False, False): None,
        }

    def get_augmentor(self, use_color_aug: bool, use_flip_aug: bool) -> Optional[albu.Compose]:
        return self.augmentors[(use_color_aug, use_flip_aug)]


class BaseSubset:
    def __init__(
        self,
        image_dir: Optional[str],
        num_repeats: int,
        shuffle_caption: bool,
        keep_tokens: int,
        color_aug: bool,
        flip_aug: bool,
        face_crop_aug_range: Optional[Tuple[float, float]],
        random_crop: bool,
        caption_dropout_rate: float,
        caption_dropout_every_n_epochs: int,
        caption_tag_dropout_rate: float,
    ) -> None:
        self.image_dir = image_dir
        self.num_repeats = num_repeats
        self.shuffle_caption = shuffle_caption
        self.keep_tokens = keep_tokens
        self.color_aug = color_aug
        self.flip_aug = flip_aug
        self.face_crop_aug_range = face_crop_aug_range
        self.random_crop = random_crop
        self.caption_dropout_rate = caption_dropout_rate
        self.caption_dropout_every_n_epochs = caption_dropout_every_n_epochs
        self.caption_tag_dropout_rate = caption_tag_dropout_rate

        self.img_count = 0


class DreamBoothSubset(BaseSubset):
    def __init__(
        self,
        image_dir: str,
        is_reg: bool,
        class_tokens: Optional[str],
        caption_extension: str,
        num_repeats,
        shuffle_caption,
        keep_tokens,
        color_aug,
        flip_aug,
        face_crop_aug_range,
        random_crop,
        caption_dropout_rate,
        caption_dropout_every_n_epochs,
        caption_tag_dropout_rate,
    ) -> None:
        assert image_dir is not None, "image_dir must be specified / image_dirは指定が必須です"

        super().__init__(
            image_dir,
            num_repeats,
            shuffle_caption,
            keep_tokens,
            color_aug,
            flip_aug,
            face_crop_aug_range,
            random_crop,
            caption_dropout_rate,
            caption_dropout_every_n_epochs,
            caption_tag_dropout_rate,
        )

        self.is_reg = is_reg
        self.class_tokens = class_tokens
        self.caption_extension = caption_extension

    def __eq__(self, other) -> bool:
        if not isinstance(other, DreamBoothSubset):
            return NotImplemented
        return self.image_dir == other.image_dir


class FineTuningSubset(BaseSubset):
    def __init__(
        self,
        image_dir,
        metadata_file: str,
        num_repeats,
        shuffle_caption,
        keep_tokens,
        color_aug,
        flip_aug,
        face_crop_aug_range,
        random_crop,
        caption_dropout_rate,
        caption_dropout_every_n_epochs,
        caption_tag_dropout_rate,
    ) -> None:
        assert metadata_file is not None, "metadata_file must be specified / metadata_fileは指定が必須です"

        super().__init__(
            image_dir,
            num_repeats,
            shuffle_caption,
            keep_tokens,
            color_aug,
            flip_aug,
            face_crop_aug_range,
            random_crop,
            caption_dropout_rate,
            caption_dropout_every_n_epochs,
            caption_tag_dropout_rate,
        )

        self.metadata_file = metadata_file

    def __eq__(self, other) -> bool:
        if not isinstance(other, FineTuningSubset):
            return NotImplemented
        return self.metadata_file == other.metadata_file


class BaseDataset(torch.utils.data.Dataset):
    def __init__(
        self, tokenizer: CLIPTokenizer, max_token_length: int, resolution: Optional[Tuple[int, int]], debug_dataset: bool
    ) -> None:
        super().__init__()
        self.tokenizer = tokenizer
        self.max_token_length = max_token_length
        # width/height is used when enable_bucket==False
        self.width, self.height = (None, None) if resolution is None else resolution
        self.debug_dataset = debug_dataset

        self.subsets: List[Union[DreamBoothSubset, FineTuningSubset]] = []

        self.token_padding_disabled = False
        self.tag_frequency = {}

        self.enable_bucket = False
        self.bucket_manager: BucketManager = None  # not initialized
        self.min_bucket_reso = None
        self.max_bucket_reso = None
        self.bucket_reso_steps = None
        self.bucket_no_upscale = None
        self.bucket_info = None  # for metadata

        self.tokenizer_max_length = self.tokenizer.model_max_length if max_token_length is None else max_token_length + 2

        self.current_epoch: int = 0  # インスタンスがepochごとに新しく作られるようなので外側から渡さないとダメ

        # augmentation
        self.aug_helper = AugHelper()

        self.image_transforms = transforms.Compose(
            [
                transforms.ToTensor(),
                transforms.Normalize([0.5], [0.5]),
            ]
        )

        self.image_data: Dict[str, ImageInfo] = {}
        self.image_to_subset: Dict[str, Union[DreamBoothSubset, FineTuningSubset]] = {}

        self.replacements = {}

    def set_current_epoch(self, epoch):
        self.current_epoch = epoch
        self.shuffle_buckets()

    def set_tag_frequency(self, dir_name, captions):
        frequency_for_dir = self.tag_frequency.get(dir_name, {})
        self.tag_frequency[dir_name] = frequency_for_dir
        for caption in captions:
            for tag in caption.split(","):
                tag = tag.strip()
                if tag:
                    tag = tag.lower()
                    frequency = frequency_for_dir.get(tag, 0)
                    frequency_for_dir[tag] = frequency + 1

    def disable_token_padding(self):
        self.token_padding_disabled = True

    def add_replacement(self, str_from, str_to):
        self.replacements[str_from] = str_to

    def process_caption(self, subset: BaseSubset, caption):
        # dropoutの決定：tag dropがこのメソッド内にあるのでここで行うのが良い
        is_drop_out = subset.caption_dropout_rate > 0 and random.random() < subset.caption_dropout_rate
        is_drop_out = (
            is_drop_out
            or subset.caption_dropout_every_n_epochs > 0
            and self.current_epoch % subset.caption_dropout_every_n_epochs == 0
        )

        if is_drop_out:
            caption = ""
        else:
            if subset.shuffle_caption or subset.caption_tag_dropout_rate > 0:

                def dropout_tags(tokens):
                    if subset.caption_tag_dropout_rate <= 0:
                        return tokens
                    l = []
                    for token in tokens:
                        if random.random() >= subset.caption_tag_dropout_rate:
                            l.append(token)
                    return l

                fixed_tokens = []
                flex_tokens = [t.strip() for t in caption.strip().split(",")]
                if subset.keep_tokens > 0:
                    fixed_tokens = flex_tokens[: subset.keep_tokens]
                    flex_tokens = flex_tokens[subset.keep_tokens :]

                if subset.shuffle_caption:
                    random.shuffle(flex_tokens)

                flex_tokens = dropout_tags(flex_tokens)

                caption = ", ".join(fixed_tokens + flex_tokens)

            # textual inversion対応
            for str_from, str_to in self.replacements.items():
                if str_from == "":
                    # replace all
                    if type(str_to) == list:
                        caption = random.choice(str_to)
                    else:
                        caption = str_to
                else:
                    caption = caption.replace(str_from, str_to)

        return caption

    def get_input_ids(self, caption):
        input_ids = self.tokenizer(
            caption, padding="max_length", truncation=True, max_length=self.tokenizer_max_length, return_tensors="pt"
        ).input_ids

        if self.tokenizer_max_length > self.tokenizer.model_max_length:
            input_ids = input_ids.squeeze(0)
            iids_list = []
            if self.tokenizer.pad_token_id == self.tokenizer.eos_token_id:
                # v1
                # 77以上の時は "<BOS> .... <EOS> <EOS> <EOS>" でトータル227とかになっているので、"<BOS>...<EOS>"の三連に変換する
                # 1111氏のやつは , で区切る、とかしているようだが　とりあえず単純に
                for i in range(
                    1, self.tokenizer_max_length - self.tokenizer.model_max_length + 2, self.tokenizer.model_max_length - 2
                ):  # (1, 152, 75)
                    ids_chunk = (
                        input_ids[0].unsqueeze(0),
                        input_ids[i : i + self.tokenizer.model_max_length - 2],
                        input_ids[-1].unsqueeze(0),
                    )
                    ids_chunk = torch.cat(ids_chunk)
                    iids_list.append(ids_chunk)
            else:
                # v2
                # 77以上の時は "<BOS> .... <EOS> <PAD> <PAD>..." でトータル227とかになっているので、"<BOS>...<EOS> <PAD> <PAD> ..."の三連に変換する
                for i in range(
                    1, self.tokenizer_max_length - self.tokenizer.model_max_length + 2, self.tokenizer.model_max_length - 2
                ):
                    ids_chunk = (
                        input_ids[0].unsqueeze(0),  # BOS
                        input_ids[i : i + self.tokenizer.model_max_length - 2],
                        input_ids[-1].unsqueeze(0),
                    )  # PAD or EOS
                    ids_chunk = torch.cat(ids_chunk)

                    # 末尾が <EOS> <PAD> または <PAD> <PAD> の場合は、何もしなくてよい
                    # 末尾が x <PAD/EOS> の場合は末尾を <EOS> に変える（x <EOS> なら結果的に変化なし）
                    if ids_chunk[-2] != self.tokenizer.eos_token_id and ids_chunk[-2] != self.tokenizer.pad_token_id:
                        ids_chunk[-1] = self.tokenizer.eos_token_id
                    # 先頭が <BOS> <PAD> ... の場合は <BOS> <EOS> <PAD> ... に変える
                    if ids_chunk[1] == self.tokenizer.pad_token_id:
                        ids_chunk[1] = self.tokenizer.eos_token_id

                    iids_list.append(ids_chunk)

            input_ids = torch.stack(iids_list)  # 3,77
        return input_ids

    def register_image(self, info: ImageInfo, subset: BaseSubset):
        self.image_data[info.image_key] = info
        self.image_to_subset[info.image_key] = subset

    def make_buckets(self):
        """
        bucketingを行わない場合も呼び出し必須（ひとつだけbucketを作る）
        min_size and max_size are ignored when enable_bucket is False
        """
        print("loading image sizes.")
        for info in tqdm(self.image_data.values()):
            if info.image_size is None:
                info.image_size = self.get_image_size(info.absolute_path)

        if self.enable_bucket:
            print("make buckets")
        else:
            print("prepare dataset")

        # bucketを作成し、画像をbucketに振り分ける
        if self.enable_bucket:
            if self.bucket_manager is None:  # fine tuningの場合でmetadataに定義がある場合は、すでに初期化済み
                self.bucket_manager = BucketManager(
                    self.bucket_no_upscale,
                    (self.width, self.height),
                    self.min_bucket_reso,
                    self.max_bucket_reso,
                    self.bucket_reso_steps,
                )
                if not self.bucket_no_upscale:
                    self.bucket_manager.make_buckets()
                else:
                    print(
                        "min_bucket_reso and max_bucket_reso are ignored if bucket_no_upscale is set, because bucket reso is defined by image size automatically / bucket_no_upscaleが指定された場合は、bucketの解像度は画像サイズから自動計算されるため、min_bucket_resoとmax_bucket_resoは無視されます"
                    )

            img_ar_errors = []
            for image_info in self.image_data.values():
                image_width, image_height = image_info.image_size
                image_info.bucket_reso, image_info.resized_size, ar_error = self.bucket_manager.select_bucket(
                    image_width, image_height
                )

                # print(image_info.image_key, image_info.bucket_reso)
                img_ar_errors.append(abs(ar_error))

            self.bucket_manager.sort()
        else:
            self.bucket_manager = BucketManager(False, (self.width, self.height), None, None, None)
            self.bucket_manager.set_predefined_resos([(self.width, self.height)])  # ひとつの固定サイズbucketのみ
            for image_info in self.image_data.values():
                image_width, image_height = image_info.image_size
                image_info.bucket_reso, image_info.resized_size, _ = self.bucket_manager.select_bucket(image_width, image_height)

        for image_info in self.image_data.values():
            for _ in range(image_info.num_repeats):
                self.bucket_manager.add_image(image_info.bucket_reso, image_info.image_key)

        # bucket情報を表示、格納する
        if self.enable_bucket:
            self.bucket_info = {"buckets": {}}
            print("number of images (including repeats) / 各bucketの画像枚数（繰り返し回数を含む）")
            for i, (reso, bucket) in enumerate(zip(self.bucket_manager.resos, self.bucket_manager.buckets)):
                count = len(bucket)
                if count > 0:
                    self.bucket_info["buckets"][i] = {"resolution": reso, "count": len(bucket)}
                    print(f"bucket {i}: resolution {reso}, count: {len(bucket)}")

            img_ar_errors = np.array(img_ar_errors)
            mean_img_ar_error = np.mean(np.abs(img_ar_errors))
            self.bucket_info["mean_img_ar_error"] = mean_img_ar_error
            print(f"mean ar error (without repeats): {mean_img_ar_error}")

        # データ参照用indexを作る。このindexはdatasetのshuffleに用いられる
        self.buckets_indices: List(BucketBatchIndex) = []
        for bucket_index, bucket in enumerate(self.bucket_manager.buckets):
            batch_count = int(math.ceil(len(bucket) / self.batch_size))
            for batch_index in range(batch_count):
                self.buckets_indices.append(BucketBatchIndex(bucket_index, self.batch_size, batch_index))

            # ↓以下はbucketごとのbatch件数があまりにも増えて混乱を招くので元に戻す
            # 　学習時はステップ数がランダムなので、同一画像が同一batch内にあってもそれほど悪影響はないであろう、と考えられる
            #
            # # bucketが細分化されることにより、ひとつのbucketに一種類の画像のみというケースが増え、つまりそれは
            # # ひとつのbatchが同じ画像で占められることになるので、さすがに良くないであろう
            # # そのためバッチサイズを画像種類までに制限する
            # # ただそれでも同一画像が同一バッチに含まれる可能性はあるので、繰り返し回数が少ないほうがshuffleの品質は良くなることは間違いない？
            # # TO DO 正則化画像をepochまたがりで利用する仕組み
            # num_of_image_types = len(set(bucket))
            # bucket_batch_size = min(self.batch_size, num_of_image_types)
            # batch_count = int(math.ceil(len(bucket) / bucket_batch_size))
            # # print(bucket_index, num_of_image_types, bucket_batch_size, batch_count)
            # for batch_index in range(batch_count):
            #   self.buckets_indices.append(BucketBatchIndex(bucket_index, bucket_batch_size, batch_index))
            # ↑ここまで

        self.shuffle_buckets()
        self._length = len(self.buckets_indices)

    def shuffle_buckets(self):
        random.shuffle(self.buckets_indices)
        self.bucket_manager.shuffle()

    def load_image(self, image_path):
        image = Image.open(image_path)
        if not image.mode == "RGB":
            image = image.convert("RGB")
        img = np.array(image, np.uint8)
        return img

    def trim_and_resize_if_required(self, subset: BaseSubset, image, reso, resized_size):
        image_height, image_width = image.shape[0:2]

        if image_width != resized_size[0] or image_height != resized_size[1]:
            # リサイズする
            image = cv2.resize(image, resized_size, interpolation=cv2.INTER_AREA)  # INTER_AREAでやりたいのでcv2でリサイズ

        image_height, image_width = image.shape[0:2]
        if image_width > reso[0]:
            trim_size = image_width - reso[0]
            p = trim_size // 2 if not subset.random_crop else random.randint(0, trim_size)
            # print("w", trim_size, p)
            image = image[:, p : p + reso[0]]
        if image_height > reso[1]:
            trim_size = image_height - reso[1]
            p = trim_size // 2 if not subset.random_crop else random.randint(0, trim_size)
            # print("h", trim_size, p)
            image = image[p : p + reso[1]]

        assert (
            image.shape[0] == reso[1] and image.shape[1] == reso[0]
        ), f"internal error, illegal trimmed size: {image.shape}, {reso}"
        return image

    def is_latent_cacheable(self):
        return all([not subset.color_aug and not subset.random_crop for subset in self.subsets])

    def cache_latents(self, vae):
        # TODO ここを高速化したい
        print("caching latents.")
        for info in tqdm(self.image_data.values()):
            subset = self.image_to_subset[info.image_key]

            if info.latents_npz is not None:
                info.latents = self.load_latents_from_npz(info, False)
                info.latents = torch.FloatTensor(info.latents)
                info.latents_flipped = self.load_latents_from_npz(info, True)  # might be None
                if info.latents_flipped is not None:
                    info.latents_flipped = torch.FloatTensor(info.latents_flipped)
                continue

            image = self.load_image(info.absolute_path)
            image = self.trim_and_resize_if_required(subset, image, info.bucket_reso, info.resized_size)

            img_tensor = self.image_transforms(image)
            img_tensor = img_tensor.unsqueeze(0).to(device=vae.device, dtype=vae.dtype)
            info.latents = vae.encode(img_tensor).latent_dist.sample().squeeze(0).to("cpu")

            if subset.flip_aug:
                image = image[:, ::-1].copy()  # cannot convert to Tensor without copy
                img_tensor = self.image_transforms(image)
                img_tensor = img_tensor.unsqueeze(0).to(device=vae.device, dtype=vae.dtype)
                info.latents_flipped = vae.encode(img_tensor).latent_dist.sample().squeeze(0).to("cpu")

    def get_image_size(self, image_path):
        image = Image.open(image_path)
        return image.size

    def load_image_with_face_info(self, subset: BaseSubset, image_path: str):
        img = self.load_image(image_path)

        face_cx = face_cy = face_w = face_h = 0
        if subset.face_crop_aug_range is not None:
            tokens = os.path.splitext(os.path.basename(image_path))[0].split("_")
            if len(tokens) >= 5:
                face_cx = int(tokens[-4])
                face_cy = int(tokens[-3])
                face_w = int(tokens[-2])
                face_h = int(tokens[-1])

        return img, face_cx, face_cy, face_w, face_h

    # いい感じに切り出す
    def crop_target(self, subset: BaseSubset, image, face_cx, face_cy, face_w, face_h):
        height, width = image.shape[0:2]
        if height == self.height and width == self.width:
            return image

        # 画像サイズはsizeより大きいのでリサイズする
        face_size = max(face_w, face_h)
        min_scale = max(self.height / height, self.width / width)  # 画像がモデル入力サイズぴったりになる倍率（最小の倍率）
        min_scale = min(1.0, max(min_scale, self.size / (face_size * subset.face_crop_aug_range[1])))  # 指定した顔最小サイズ
        max_scale = min(1.0, max(min_scale, self.size / (face_size * subset.face_crop_aug_range[0])))  # 指定した顔最大サイズ
        if min_scale >= max_scale:  # range指定がmin==max
            scale = min_scale
        else:
            scale = random.uniform(min_scale, max_scale)

        nh = int(height * scale + 0.5)
        nw = int(width * scale + 0.5)
        assert nh >= self.height and nw >= self.width, f"internal error. small scale {scale}, {width}*{height}"
        image = cv2.resize(image, (nw, nh), interpolation=cv2.INTER_AREA)
        face_cx = int(face_cx * scale + 0.5)
        face_cy = int(face_cy * scale + 0.5)
        height, width = nh, nw

        # 顔を中心として448*640とかへ切り出す
        for axis, (target_size, length, face_p) in enumerate(zip((self.height, self.width), (height, width), (face_cy, face_cx))):
            p1 = face_p - target_size // 2  # 顔を中心に持ってくるための切り出し位置

            if subset.random_crop:
                # 背景も含めるために顔を中心に置く確率を高めつつずらす
                range = max(length - face_p, face_p)  # 画像の端から顔中心までの距離の長いほう
                p1 = p1 + (random.randint(0, range) + random.randint(0, range)) - range  # -range ~ +range までのいい感じの乱数
            else:
                # range指定があるときのみ、すこしだけランダムに（わりと適当）
                if subset.face_crop_aug_range[0] != subset.face_crop_aug_range[1]:
                    if face_size > self.size // 10 and face_size >= 40:
                        p1 = p1 + random.randint(-face_size // 20, +face_size // 20)

            p1 = max(0, min(p1, length - target_size))

            if axis == 0:
                image = image[p1 : p1 + target_size, :]
            else:
                image = image[:, p1 : p1 + target_size]

        return image

    def load_latents_from_npz(self, image_info: ImageInfo, flipped):
        npz_file = image_info.latents_npz_flipped if flipped else image_info.latents_npz
        if npz_file is None:
            return None
        return np.load(npz_file)["arr_0"]

    def __len__(self):
        return self._length

    def __getitem__(self, index):
        bucket = self.bucket_manager.buckets[self.buckets_indices[index].bucket_index]
        bucket_batch_size = self.buckets_indices[index].bucket_batch_size
        image_index = self.buckets_indices[index].batch_index * bucket_batch_size

        loss_weights = []
        captions = []
        input_ids_list = []
        latents_list = []
        images = []

        for image_key in bucket[image_index : image_index + bucket_batch_size]:
            image_info = self.image_data[image_key]
            subset = self.image_to_subset[image_key]
            loss_weights.append(self.prior_loss_weight if image_info.is_reg else 1.0)

            # image/latentsを処理する
            if image_info.latents is not None:
                latents = image_info.latents if not subset.flip_aug or random.random() < 0.5 else image_info.latents_flipped
                image = None
            elif image_info.latents_npz is not None:
                latents = self.load_latents_from_npz(image_info, subset.flip_aug and random.random() >= 0.5)
                latents = torch.FloatTensor(latents)
                image = None
            else:
                # 画像を読み込み、必要ならcropする
                img, face_cx, face_cy, face_w, face_h = self.load_image_with_face_info(subset, image_info.absolute_path)
                im_h, im_w = img.shape[0:2]

                if self.enable_bucket:
                    img = self.trim_and_resize_if_required(subset, img, image_info.bucket_reso, image_info.resized_size)
                else:
                    if face_cx > 0:  # 顔位置情報あり
                        img = self.crop_target(subset, img, face_cx, face_cy, face_w, face_h)
                    elif im_h > self.height or im_w > self.width:
                        assert (
                            subset.random_crop
                        ), f"image too large, but cropping and bucketing are disabled / 画像サイズが大きいのでface_crop_aug_rangeかrandom_crop、またはbucketを有効にしてください: {image_info.absolute_path}"
                        if im_h > self.height:
                            p = random.randint(0, im_h - self.height)
                            img = img[p : p + self.height]
                        if im_w > self.width:
                            p = random.randint(0, im_w - self.width)
                            img = img[:, p : p + self.width]

                    im_h, im_w = img.shape[0:2]
                    assert (
                        im_h == self.height and im_w == self.width
                    ), f"image size is small / 画像サイズが小さいようです: {image_info.absolute_path}"

                # augmentation
                aug = self.aug_helper.get_augmentor(subset.color_aug, subset.flip_aug)
                if aug is not None:
                    img = aug(image=img)["image"]

                latents = None
                image = self.image_transforms(img)  # -1.0~1.0のtorch.Tensorになる

            images.append(image)
            latents_list.append(latents)

            caption = self.process_caption(subset, image_info.caption)
            captions.append(caption)
            if not self.token_padding_disabled:  # this option might be omitted in future
                input_ids_list.append(self.get_input_ids(caption))

        example = {}
        example["loss_weights"] = torch.FloatTensor(loss_weights)

        if self.token_padding_disabled:
            # padding=True means pad in the batch
            example["input_ids"] = self.tokenizer(captions, padding=True, truncation=True, return_tensors="pt").input_ids
        else:
            # batch processing seems to be good
            example["input_ids"] = torch.stack(input_ids_list)

        if images[0] is not None:
            images = torch.stack(images)
            images = images.to(memory_format=torch.contiguous_format).float()
        else:
            images = None
        example["images"] = images

        example["latents"] = torch.stack(latents_list) if latents_list[0] is not None else None

        if self.debug_dataset:
            example["image_keys"] = bucket[image_index : image_index + self.batch_size]
            example["captions"] = captions
        return example


class DreamBoothDataset(BaseDataset):
    def __init__(
        self,
        subsets: Sequence[DreamBoothSubset],
        batch_size: int,
        tokenizer,
        max_token_length,
        resolution,
        enable_bucket: bool,
        min_bucket_reso: int,
        max_bucket_reso: int,
        bucket_reso_steps: int,
        bucket_no_upscale: bool,
        prior_loss_weight: float,
        debug_dataset,
    ) -> None:
        super().__init__(tokenizer, max_token_length, resolution, debug_dataset)

        assert resolution is not None, f"resolution is required / resolution（解像度）指定は必須です"

        self.batch_size = batch_size
        self.size = min(self.width, self.height)  # 短いほう
        self.prior_loss_weight = prior_loss_weight
        self.latents_cache = None

        self.enable_bucket = enable_bucket
        if self.enable_bucket:
            assert (
                min(resolution) >= min_bucket_reso
            ), f"min_bucket_reso must be equal or less than resolution / min_bucket_resoは最小解像度より大きくできません。解像度を大きくするかmin_bucket_resoを小さくしてください"
            assert (
                max(resolution) <= max_bucket_reso
            ), f"max_bucket_reso must be equal or greater than resolution / max_bucket_resoは最大解像度より小さくできません。解像度を小さくするかmin_bucket_resoを大きくしてください"
            self.min_bucket_reso = min_bucket_reso
            self.max_bucket_reso = max_bucket_reso
            self.bucket_reso_steps = bucket_reso_steps
            self.bucket_no_upscale = bucket_no_upscale
        else:
            self.min_bucket_reso = None
            self.max_bucket_reso = None
            self.bucket_reso_steps = None  # この情報は使われない
            self.bucket_no_upscale = False

        def read_caption(img_path, caption_extension):
            # captionの候補ファイル名を作る
            base_name = os.path.splitext(img_path)[0]
            base_name_face_det = base_name
            tokens = base_name.split("_")
            if len(tokens) >= 5:
                base_name_face_det = "_".join(tokens[:-4])
            cap_paths = [base_name + caption_extension, base_name_face_det + caption_extension]

            caption = None
            for cap_path in cap_paths:
                if os.path.isfile(cap_path):
                    with open(cap_path, "rt", encoding="utf-8") as f:
                        try:
                            lines = f.readlines()
                        except UnicodeDecodeError as e:
                            print(f"illegal char in file (not UTF-8) / ファイルにUTF-8以外の文字があります: {cap_path}")
                            raise e
                        assert len(lines) > 0, f"caption file is empty / キャプションファイルが空です: {cap_path}"
                        caption = lines[0].strip()
                    break
            return caption

        def load_dreambooth_dir(subset: DreamBoothSubset):
            if not os.path.isdir(subset.image_dir):
                print(f"not directory: {subset.image_dir}")
                return [], []

            img_paths = glob_images(subset.image_dir, "*")
            print(f"found directory {subset.image_dir} contains {len(img_paths)} image files")

            # 画像ファイルごとにプロンプトを読み込み、もしあればそちらを使う
            captions = []
            for img_path in img_paths:
                cap_for_img = read_caption(img_path, subset.caption_extension)
                if cap_for_img is None and subset.class_tokens is None:
                    print(f"neither caption file nor class tokens are found. use empty caption for {img_path}")
                    captions.append("")
                else:
                    captions.append(subset.class_tokens if cap_for_img is None else cap_for_img)

            self.set_tag_frequency(os.path.basename(subset.image_dir), captions)  # タグ頻度を記録

            return img_paths, captions

        print("prepare images.")
        num_train_images = 0
        num_reg_images = 0
        reg_infos: List[ImageInfo] = []
        for subset in subsets:
            if subset.num_repeats < 1:
                print(
                    f"ignore subset with image_dir='{subset.image_dir}': num_repeats is less than 1 / num_repeatsが1を下回っているためサブセットを無視します: {subset.num_repeats}"
                )
                continue

            if subset in self.subsets:
                print(
                    f"ignore duplicated subset with image_dir='{subset.image_dir}': use the first one / 既にサブセットが登録されているため、重複した後発のサブセットを無視します"
                )
                continue

            img_paths, captions = load_dreambooth_dir(subset)
            if len(img_paths) < 1:
                print(f"ignore subset with image_dir='{subset.image_dir}': no images found / 画像が見つからないためサブセットを無視します")
                continue

            if subset.is_reg:
                num_reg_images += subset.num_repeats * len(img_paths)
            else:
                num_train_images += subset.num_repeats * len(img_paths)

            for img_path, caption in zip(img_paths, captions):
                info = ImageInfo(img_path, subset.num_repeats, caption, subset.is_reg, img_path)
                if subset.is_reg:
                    reg_infos.append(info)
                else:
                    self.register_image(info, subset)

            subset.img_count = len(img_paths)
            self.subsets.append(subset)

        print(f"{num_train_images} train images with repeating.")
        self.num_train_images = num_train_images

        print(f"{num_reg_images} reg images.")
        if num_train_images < num_reg_images:
            print("some of reg images are not used / 正則化画像の数が多いので、一部使用されない正則化画像があります")

        if num_reg_images == 0:
            print("no regularization images / 正則化画像が見つかりませんでした")
        else:
            # num_repeatsを計算する：どうせ大した数ではないのでループで処理する
            n = 0
            first_loop = True
            while n < num_train_images:
                for info in reg_infos:
                    if first_loop:
                        self.register_image(info, subset)
                        n += info.num_repeats
                    else:
                        info.num_repeats += 1
                        n += 1
                    if n >= num_train_images:
                        break
                first_loop = False

        self.num_reg_images = num_reg_images


class FineTuningDataset(BaseDataset):
    def __init__(
        self,
        subsets: Sequence[FineTuningSubset],
        batch_size: int,
        tokenizer,
        max_token_length,
        resolution,
        enable_bucket: bool,
        min_bucket_reso: int,
        max_bucket_reso: int,
        bucket_reso_steps: int,
        bucket_no_upscale: bool,
        debug_dataset,
    ) -> None:
        super().__init__(tokenizer, max_token_length, resolution, debug_dataset)

        self.batch_size = batch_size

        self.num_train_images = 0
        self.num_reg_images = 0

        for subset in subsets:
            if subset.num_repeats < 1:
                print(
                    f"ignore subset with metadata_file='{subset.metadata_file}': num_repeats is less than 1 / num_repeatsが1を下回っているためサブセットを無視します: {subset.num_repeats}"
                )
                continue

            if subset in self.subsets:
                print(
                    f"ignore duplicated subset with metadata_file='{subset.metadata_file}': use the first one / 既にサブセットが登録されているため、重複した後発のサブセットを無視します"
                )
                continue

            # メタデータを読み込む
            if os.path.exists(subset.metadata_file):
                print(f"loading existing metadata: {subset.metadata_file}")
                with open(subset.metadata_file, "rt", encoding="utf-8") as f:
                    metadata = json.load(f)
            else:
                raise ValueError(f"no metadata / メタデータファイルがありません: {subset.metadata_file}")

            if len(metadata) < 1:
                print(f"ignore subset with '{subset.metadata_file}': no image entries found / 画像に関するデータが見つからないためサブセットを無視します")
                continue

            tags_list = []
            for image_key, img_md in metadata.items():
                # path情報を作る
                if os.path.exists(image_key):
                    abs_path = image_key
                else:
                    npz_path = os.path.join(subset.image_dir, image_key + ".npz")
                    if os.path.exists(npz_path):
                        abs_path = npz_path
                    else:
                        # わりといい加減だがいい方法が思いつかん
                        abs_path = glob_images(subset.image_dir, image_key)
                        assert len(abs_path) >= 1, f"no image / 画像がありません: {image_key}"
                        abs_path = abs_path[0]

                caption = img_md.get("caption")
                tags = img_md.get("tags")
                if caption is None:
                    caption = tags
                elif tags is not None and len(tags) > 0:
                    caption = caption + ", " + tags
                    tags_list.append(tags)

                if caption is None:
                    caption = ""

                image_info = ImageInfo(image_key, subset.num_repeats, caption, False, abs_path)
                image_info.image_size = img_md.get("train_resolution")

                if not subset.color_aug and not subset.random_crop:
                    # if npz exists, use them
                    image_info.latents_npz, image_info.latents_npz_flipped = self.image_key_to_npz_file(subset, image_key)

                self.register_image(image_info, subset)

            self.num_train_images += len(metadata) * subset.num_repeats

            # TODO do not record tag freq when no tag
            self.set_tag_frequency(os.path.basename(subset.metadata_file), tags_list)
            subset.img_count = len(metadata)
            self.subsets.append(subset)

        # check existence of all npz files
        use_npz_latents = all([not (subset.color_aug or subset.random_crop) for subset in self.subsets])
        if use_npz_latents:
            flip_aug_in_subset = False
            npz_any = False
            npz_all = True

            for image_info in self.image_data.values():
                subset = self.image_to_subset[image_info.image_key]

                has_npz = image_info.latents_npz is not None
                npz_any = npz_any or has_npz

                if subset.flip_aug:
                    has_npz = has_npz and image_info.latents_npz_flipped is not None
                    flip_aug_in_subset = True
                npz_all = npz_all and has_npz

                if npz_any and not npz_all:
                    break

            if not npz_any:
                use_npz_latents = False
                print(f"npz file does not exist. ignore npz files / npzファイルが見つからないためnpzファイルを無視します")
            elif not npz_all:
                use_npz_latents = False
                print(f"some of npz file does not exist. ignore npz files / いくつかのnpzファイルが見つからないためnpzファイルを無視します")
                if flip_aug_in_subset:
                    print("maybe no flipped files / 反転されたnpzファイルがないのかもしれません")
        # else:
        #   print("npz files are not used with color_aug and/or random_crop / color_augまたはrandom_cropが指定されているためnpzファイルは使用されません")

        # check min/max bucket size
        sizes = set()
        resos = set()
        for image_info in self.image_data.values():
            if image_info.image_size is None:
                sizes = None  # not calculated
                break
            sizes.add(image_info.image_size[0])
            sizes.add(image_info.image_size[1])
            resos.add(tuple(image_info.image_size))

        if sizes is None:
            if use_npz_latents:
                use_npz_latents = False
                print(f"npz files exist, but no bucket info in metadata. ignore npz files / メタデータにbucket情報がないためnpzファイルを無視します")

            assert (
                resolution is not None
            ), "if metadata doesn't have bucket info, resolution is required / メタデータにbucket情報がない場合はresolutionを指定してください"

            self.enable_bucket = enable_bucket
            if self.enable_bucket:
                self.min_bucket_reso = min_bucket_reso
                self.max_bucket_reso = max_bucket_reso
                self.bucket_reso_steps = bucket_reso_steps
                self.bucket_no_upscale = bucket_no_upscale
        else:
            if not enable_bucket:
                print("metadata has bucket info, enable bucketing / メタデータにbucket情報があるためbucketを有効にします")
            print("using bucket info in metadata / メタデータ内のbucket情報を使います")
            self.enable_bucket = True

            assert (
                not bucket_no_upscale
            ), "if metadata has bucket info, bucket reso is precalculated, so bucket_no_upscale cannot be used / メタデータ内にbucket情報がある場合はbucketの解像度は計算済みのため、bucket_no_upscaleは使えません"

            # bucket情報を初期化しておく、make_bucketsで再作成しない
            self.bucket_manager = BucketManager(False, None, None, None, None)
            self.bucket_manager.set_predefined_resos(resos)

        # npz情報をきれいにしておく
        if not use_npz_latents:
            for image_info in self.image_data.values():
                image_info.latents_npz = image_info.latents_npz_flipped = None

    def image_key_to_npz_file(self, subset: FineTuningSubset, image_key):
        base_name = os.path.splitext(image_key)[0]
        npz_file_norm = base_name + ".npz"

        if os.path.exists(npz_file_norm):
            # image_key is full path
            npz_file_flip = base_name + "_flip.npz"
            if not os.path.exists(npz_file_flip):
                npz_file_flip = None
            return npz_file_norm, npz_file_flip

        # image_key is relative path
        npz_file_norm = os.path.join(subset.image_dir, image_key + ".npz")
        npz_file_flip = os.path.join(subset.image_dir, image_key + "_flip.npz")

        if not os.path.exists(npz_file_norm):
            npz_file_norm = None
            npz_file_flip = None
        elif not os.path.exists(npz_file_flip):
            npz_file_flip = None

        return npz_file_norm, npz_file_flip


# behave as Dataset mock
class DatasetGroup(torch.utils.data.ConcatDataset):
    def __init__(self, datasets: Sequence[Union[DreamBoothDataset, FineTuningDataset]]):
        self.datasets: List[Union[DreamBoothDataset, FineTuningDataset]]

        super().__init__(datasets)

        self.image_data = {}
        self.num_train_images = 0
        self.num_reg_images = 0

        # simply concat together
        # TODO: handling image_data key duplication among dataset
        #   In practical, this is not the big issue because image_data is accessed from outside of dataset only for debug_dataset.
        for dataset in datasets:
            self.image_data.update(dataset.image_data)
            self.num_train_images += dataset.num_train_images
            self.num_reg_images += dataset.num_reg_images

    def add_replacement(self, str_from, str_to):
        for dataset in self.datasets:
            dataset.add_replacement(str_from, str_to)

    # def make_buckets(self):
    #   for dataset in self.datasets:
    #     dataset.make_buckets()

    def cache_latents(self, vae):
        for i, dataset in enumerate(self.datasets):
            print(f"[Dataset {i}]")
            dataset.cache_latents(vae)

    def is_latent_cacheable(self) -> bool:
        return all([dataset.is_latent_cacheable() for dataset in self.datasets])

    def set_current_epoch(self, epoch):
        for dataset in self.datasets:
            dataset.set_current_epoch(epoch)

    def disable_token_padding(self):
        for dataset in self.datasets:
            dataset.disable_token_padding()


def debug_dataset(train_dataset, show_input_ids=False):
    print(f"Total dataset length (steps) / データセットの長さ（ステップ数）: {len(train_dataset)}")
    print("Escape for exit. / Escキーで中断、終了します")

    train_dataset.set_current_epoch(1)
    k = 0
    indices = list(range(len(train_dataset)))
    random.shuffle(indices)
    for i, idx in enumerate(indices):
        example = train_dataset[idx]
        if example["latents"] is not None:
            print(f"sample has latents from npz file: {example['latents'].size()}")
        for j, (ik, cap, lw, iid) in enumerate(
            zip(example["image_keys"], example["captions"], example["loss_weights"], example["input_ids"])
        ):
            print(f'{ik}, size: {train_dataset.image_data[ik].image_size}, loss weight: {lw}, caption: "{cap}"')
            if show_input_ids:
                print(f"input ids: {iid}")
            if example["images"] is not None:
                im = example["images"][j]
                print(f"image size: {im.size()}")
                im = ((im.numpy() + 1.0) * 127.5).astype(np.uint8)
                im = np.transpose(im, (1, 2, 0))  # c,H,W -> H,W,c
                im = im[:, :, ::-1]  # RGB -> BGR (OpenCV)
                if os.name == "nt":  # only windows
                    cv2.imshow("img", im)
                k = cv2.waitKey()
                cv2.destroyAllWindows()
                if k == 27:
                    break
        if k == 27 or (example["images"] is None and i >= 8):
            break


def glob_images(directory, base="*"):
    img_paths = []
    for ext in IMAGE_EXTENSIONS:
        if base == "*":
            img_paths.extend(glob.glob(os.path.join(glob.escape(directory), base + ext)))
        else:
            img_paths.extend(glob.glob(glob.escape(os.path.join(directory, base + ext))))
    # img_paths = list(set(img_paths))                    # 重複を排除
    # img_paths.sort()
    return img_paths


def glob_images_pathlib(dir_path, recursive):
    image_paths = []
    if recursive:
        for ext in IMAGE_EXTENSIONS:
            image_paths += list(dir_path.rglob("*" + ext))
    else:
        for ext in IMAGE_EXTENSIONS:
            image_paths += list(dir_path.glob("*" + ext))
    # image_paths = list(set(image_paths))        # 重複を排除
    # image_paths.sort()
    return image_paths


# endregion


# region モジュール入れ替え部
"""
高速化のためのモジュール入れ替え
"""

# FlashAttentionを使うCrossAttention
# based on https://github.com/lucidrains/memory-efficient-attention-pytorch/blob/main/memory_efficient_attention_pytorch/flash_attention.py
# LICENSE MIT https://github.com/lucidrains/memory-efficient-attention-pytorch/blob/main/LICENSE

# constants

EPSILON = 1e-6

# helper functions


def exists(val):
    return val is not None


def default(val, d):
    return val if exists(val) else d


def model_hash(filename):
    """Old model hash used by stable-diffusion-webui"""
    try:
        with open(filename, "rb") as file:
            m = hashlib.sha256()

            file.seek(0x100000)
            m.update(file.read(0x10000))
            return m.hexdigest()[0:8]
    except FileNotFoundError:
        return "NOFILE"


def calculate_sha256(filename):
    """New model hash used by stable-diffusion-webui"""
    hash_sha256 = hashlib.sha256()
    blksize = 1024 * 1024

    with open(filename, "rb") as f:
        for chunk in iter(lambda: f.read(blksize), b""):
            hash_sha256.update(chunk)

    return hash_sha256.hexdigest()


def precalculate_safetensors_hashes(tensors, metadata):
    """Precalculate the model hashes needed by sd-webui-additional-networks to
    save time on indexing the model later."""

    # Because writing user metadata to the file can change the result of
    # sd_models.model_hash(), only retain the training metadata for purposes of
    # calculating the hash, as they are meant to be immutable
    metadata = {k: v for k, v in metadata.items() if k.startswith("ss_")}

    bytes = safetensors.torch.save(tensors, metadata)
    b = BytesIO(bytes)

    model_hash = addnet_hash_safetensors(b)
    legacy_hash = addnet_hash_legacy(b)
    return model_hash, legacy_hash


def addnet_hash_legacy(b):
    """Old model hash used by sd-webui-additional-networks for .safetensors format files"""
    m = hashlib.sha256()

    b.seek(0x100000)
    m.update(b.read(0x10000))
    return m.hexdigest()[0:8]


def addnet_hash_safetensors(b):
    """New model hash used by sd-webui-additional-networks for .safetensors format files"""
    hash_sha256 = hashlib.sha256()
    blksize = 1024 * 1024

    b.seek(0)
    header = b.read(8)
    n = int.from_bytes(header, "little")

    offset = n + 8
    b.seek(offset)
    for chunk in iter(lambda: b.read(blksize), b""):
        hash_sha256.update(chunk)

    return hash_sha256.hexdigest()


def get_git_revision_hash() -> str:
    try:
        return subprocess.check_output(["git", "rev-parse", "HEAD"], cwd=os.path.dirname(__file__)).decode("ascii").strip()
    except:
        return "(unknown)"


# flash attention forwards and backwards

# https://arxiv.org/abs/2205.14135


class FlashAttentionFunction(torch.autograd.function.Function):
    @staticmethod
    @torch.no_grad()
    def forward(ctx, q, k, v, mask, causal, q_bucket_size, k_bucket_size):
        """Algorithm 2 in the paper"""

        device = q.device
        dtype = q.dtype
        max_neg_value = -torch.finfo(q.dtype).max
        qk_len_diff = max(k.shape[-2] - q.shape[-2], 0)

        o = torch.zeros_like(q)
        all_row_sums = torch.zeros((*q.shape[:-1], 1), dtype=dtype, device=device)
        all_row_maxes = torch.full((*q.shape[:-1], 1), max_neg_value, dtype=dtype, device=device)

        scale = q.shape[-1] ** -0.5

        if not exists(mask):
            mask = (None,) * math.ceil(q.shape[-2] / q_bucket_size)
        else:
            mask = rearrange(mask, "b n -> b 1 1 n")
            mask = mask.split(q_bucket_size, dim=-1)

        row_splits = zip(
            q.split(q_bucket_size, dim=-2),
            o.split(q_bucket_size, dim=-2),
            mask,
            all_row_sums.split(q_bucket_size, dim=-2),
            all_row_maxes.split(q_bucket_size, dim=-2),
        )

        for ind, (qc, oc, row_mask, row_sums, row_maxes) in enumerate(row_splits):
            q_start_index = ind * q_bucket_size - qk_len_diff

            col_splits = zip(
                k.split(k_bucket_size, dim=-2),
                v.split(k_bucket_size, dim=-2),
            )

            for k_ind, (kc, vc) in enumerate(col_splits):
                k_start_index = k_ind * k_bucket_size

                attn_weights = einsum("... i d, ... j d -> ... i j", qc, kc) * scale

                if exists(row_mask):
                    attn_weights.masked_fill_(~row_mask, max_neg_value)

                if causal and q_start_index < (k_start_index + k_bucket_size - 1):
                    causal_mask = torch.ones((qc.shape[-2], kc.shape[-2]), dtype=torch.bool, device=device).triu(
                        q_start_index - k_start_index + 1
                    )
                    attn_weights.masked_fill_(causal_mask, max_neg_value)

                block_row_maxes = attn_weights.amax(dim=-1, keepdims=True)
                attn_weights -= block_row_maxes
                exp_weights = torch.exp(attn_weights)

                if exists(row_mask):
                    exp_weights.masked_fill_(~row_mask, 0.0)

                block_row_sums = exp_weights.sum(dim=-1, keepdims=True).clamp(min=EPSILON)

                new_row_maxes = torch.maximum(block_row_maxes, row_maxes)

                exp_values = einsum("... i j, ... j d -> ... i d", exp_weights, vc)

                exp_row_max_diff = torch.exp(row_maxes - new_row_maxes)
                exp_block_row_max_diff = torch.exp(block_row_maxes - new_row_maxes)

                new_row_sums = exp_row_max_diff * row_sums + exp_block_row_max_diff * block_row_sums

                oc.mul_((row_sums / new_row_sums) * exp_row_max_diff).add_((exp_block_row_max_diff / new_row_sums) * exp_values)

                row_maxes.copy_(new_row_maxes)
                row_sums.copy_(new_row_sums)

        ctx.args = (causal, scale, mask, q_bucket_size, k_bucket_size)
        ctx.save_for_backward(q, k, v, o, all_row_sums, all_row_maxes)

        return o

    @staticmethod
    @torch.no_grad()
    def backward(ctx, do):
        """Algorithm 4 in the paper"""

        causal, scale, mask, q_bucket_size, k_bucket_size = ctx.args
        q, k, v, o, l, m = ctx.saved_tensors

        device = q.device

        max_neg_value = -torch.finfo(q.dtype).max
        qk_len_diff = max(k.shape[-2] - q.shape[-2], 0)

        dq = torch.zeros_like(q)
        dk = torch.zeros_like(k)
        dv = torch.zeros_like(v)

        row_splits = zip(
            q.split(q_bucket_size, dim=-2),
            o.split(q_bucket_size, dim=-2),
            do.split(q_bucket_size, dim=-2),
            mask,
            l.split(q_bucket_size, dim=-2),
            m.split(q_bucket_size, dim=-2),
            dq.split(q_bucket_size, dim=-2),
        )

        for ind, (qc, oc, doc, row_mask, lc, mc, dqc) in enumerate(row_splits):
            q_start_index = ind * q_bucket_size - qk_len_diff

            col_splits = zip(
                k.split(k_bucket_size, dim=-2),
                v.split(k_bucket_size, dim=-2),
                dk.split(k_bucket_size, dim=-2),
                dv.split(k_bucket_size, dim=-2),
            )

            for k_ind, (kc, vc, dkc, dvc) in enumerate(col_splits):
                k_start_index = k_ind * k_bucket_size

                attn_weights = einsum("... i d, ... j d -> ... i j", qc, kc) * scale

                if causal and q_start_index < (k_start_index + k_bucket_size - 1):
                    causal_mask = torch.ones((qc.shape[-2], kc.shape[-2]), dtype=torch.bool, device=device).triu(
                        q_start_index - k_start_index + 1
                    )
                    attn_weights.masked_fill_(causal_mask, max_neg_value)

                exp_attn_weights = torch.exp(attn_weights - mc)

                if exists(row_mask):
                    exp_attn_weights.masked_fill_(~row_mask, 0.0)

                p = exp_attn_weights / lc

                dv_chunk = einsum("... i j, ... i d -> ... j d", p, doc)
                dp = einsum("... i d, ... j d -> ... i j", doc, vc)

                D = (doc * oc).sum(dim=-1, keepdims=True)
                ds = p * scale * (dp - D)

                dq_chunk = einsum("... i j, ... j d -> ... i d", ds, kc)
                dk_chunk = einsum("... i j, ... i d -> ... j d", ds, qc)

                dqc.add_(dq_chunk)
                dkc.add_(dk_chunk)
                dvc.add_(dv_chunk)

        return dq, dk, dv, None, None, None, None


def replace_unet_modules(unet: diffusers.models.unet_2d_condition.UNet2DConditionModel, mem_eff_attn, xformers):
    if mem_eff_attn:
        replace_unet_cross_attn_to_memory_efficient()
    elif xformers:
        replace_unet_cross_attn_to_xformers()


def replace_unet_cross_attn_to_memory_efficient():
    print("Replace CrossAttention.forward to use FlashAttention (not xformers)")
    flash_func = FlashAttentionFunction

    def forward_flash_attn(self, x, context=None, mask=None):
        q_bucket_size = 512
        k_bucket_size = 1024

        h = self.heads
        q = self.to_q(x)

        context = context if context is not None else x
        context = context.to(x.dtype)

        if hasattr(self, "hypernetwork") and self.hypernetwork is not None:
            context_k, context_v = self.hypernetwork.forward(x, context)
            context_k = context_k.to(x.dtype)
            context_v = context_v.to(x.dtype)
        else:
            context_k = context
            context_v = context

        k = self.to_k(context_k)
        v = self.to_v(context_v)
        del context, x

        q, k, v = map(lambda t: rearrange(t, "b n (h d) -> b h n d", h=h), (q, k, v))

        out = flash_func.apply(q, k, v, mask, False, q_bucket_size, k_bucket_size)

        out = rearrange(out, "b h n d -> b n (h d)")

        # diffusers 0.7.0~  わざわざ変えるなよ (;´Д｀)
        out = self.to_out[0](out)
        out = self.to_out[1](out)
        return out

    diffusers.models.attention.CrossAttention.forward = forward_flash_attn


def replace_unet_cross_attn_to_xformers():
    print("Replace CrossAttention.forward to use xformers")
    try:
        import xformers.ops
    except ImportError:
        raise ImportError("No xformers / xformersがインストールされていないようです")

    def forward_xformers(self, x, context=None, mask=None):
        h = self.heads
        q_in = self.to_q(x)

        context = default(context, x)
        context = context.to(x.dtype)

        if hasattr(self, "hypernetwork") and self.hypernetwork is not None:
            context_k, context_v = self.hypernetwork.forward(x, context)
            context_k = context_k.to(x.dtype)
            context_v = context_v.to(x.dtype)
        else:
            context_k = context
            context_v = context

        k_in = self.to_k(context_k)
        v_in = self.to_v(context_v)

        q, k, v = map(lambda t: rearrange(t, "b n (h d) -> b n h d", h=h), (q_in, k_in, v_in))
        del q_in, k_in, v_in

        q = q.contiguous()
        k = k.contiguous()
        v = v.contiguous()
        out = xformers.ops.memory_efficient_attention(q, k, v, attn_bias=None)  # 最適なのを選んでくれる

        out = rearrange(out, "b n h d -> b n (h d)", h=h)

        # diffusers 0.7.0~
        out = self.to_out[0](out)
        out = self.to_out[1](out)
        return out

    diffusers.models.attention.CrossAttention.forward = forward_xformers


# endregion


# region arguments


def add_sd_models_arguments(parser: argparse.ArgumentParser):
    # for pretrained models
    parser.add_argument("--v2", action="store_true", help="load Stable Diffusion v2.0 model / Stable Diffusion 2.0のモデルを読み込む")
    parser.add_argument(
        "--v_parameterization", action="store_true", help="enable v-parameterization training / v-parameterization学習を有効にする"
    )
    parser.add_argument(
        "--pretrained_model_name_or_path",
        type=str,
        default=None,
        help="pretrained model to train, directory to Diffusers model or StableDiffusion checkpoint / 学習元モデル、Diffusers形式モデルのディレクトリまたはStableDiffusionのckptファイル",
    )
    parser.add_argument(
        "--tokenizer_cache_dir",
        type=str,
        default=None,
        help="directory for caching Tokenizer (for offline training) / Tokenizerをキャッシュするディレクトリ（ネット接続なしでの学習のため）",
    )


def add_optimizer_arguments(parser: argparse.ArgumentParser):
    parser.add_argument(
        "--optimizer_type",
        type=str,
        default="",
        help="Optimizer to use / オプティマイザの種類: AdamW (default), AdamW8bit, Lion, SGDNesterov, SGDNesterov8bit, DAdaptation, AdaFactor",
    )

    # backward compatibility
    parser.add_argument(
        "--use_8bit_adam",
        action="store_true",
        help="use 8bit AdamW optimizer (requires bitsandbytes) / 8bit Adamオプティマイザを使う（bitsandbytesのインストールが必要）",
    )
    parser.add_argument(
        "--use_lion_optimizer",
        action="store_true",
        help="use Lion optimizer (requires lion-pytorch) / Lionオプティマイザを使う（ lion-pytorch のインストールが必要）",
    )

    parser.add_argument("--learning_rate", type=float, default=2.0e-6, help="learning rate / 学習率")
    parser.add_argument(
        "--max_grad_norm", default=1.0, type=float, help="Max gradient norm, 0 for no clipping / 勾配正規化の最大norm、0でclippingを行わない"
    )

    parser.add_argument(
        "--optimizer_args",
        type=str,
        default=None,
        nargs="*",
        help='additional arguments for optimizer (like "weight_decay=0.01 betas=0.9,0.999 ...") / オプティマイザの追加引数（例： "weight_decay=0.01 betas=0.9,0.999 ..."）',
    )

    parser.add_argument("--lr_scheduler_type", type=str, default="", help="custom scheduler module")
    parser.add_argument(
        "--lr_scheduler_args",
        type=str,
        default=None,
        nargs="*",
        help='additional arguments for scheduler (like "T_max=100") / スケジューラの追加引数（例： "T_max100"）',
    )

    parser.add_argument(
        "--lr_scheduler",
        type=str,
        default="constant",
        help="scheduler to use for learning rate / 学習率のスケジューラ: linear, cosine, cosine_with_restarts, polynomial, constant (default), constant_with_warmup, adafactor",
    )
    parser.add_argument(
        "--lr_warmup_steps",
        type=int,
        default=0,
        help="Number of steps for the warmup in the lr scheduler (default is 0) / 学習率のスケジューラをウォームアップするステップ数（デフォルト0）",
    )
    parser.add_argument(
        "--lr_scheduler_num_cycles",
        type=int,
        default=1,
        help="Number of restarts for cosine scheduler with restarts / cosine with restartsスケジューラでのリスタート回数",
    )
    parser.add_argument(
        "--lr_scheduler_power",
        type=float,
        default=1,
        help="Polynomial power for polynomial scheduler / polynomialスケジューラでのpolynomial power",
    )


def add_training_arguments(parser: argparse.ArgumentParser, support_dreambooth: bool):
    parser.add_argument("--output_dir", type=str, default=None, help="directory to output trained model / 学習後のモデル出力先ディレクトリ")
    parser.add_argument("--output_name", type=str, default=None, help="base name of trained model file / 学習後のモデルの拡張子を除くファイル名")
    parser.add_argument(
        "--save_precision",
        type=str,
        default=None,
        choices=[None, "float", "fp16", "bf16"],
        help="precision in saving / 保存時に精度を変更して保存する",
    )
    parser.add_argument(
        "--save_every_n_epochs", type=int, default=None, help="save checkpoint every N epochs / 学習中のモデルを指定エポックごとに保存する"
    )
    parser.add_argument(
        "--save_n_epoch_ratio",
        type=int,
        default=None,
        help="save checkpoint N epoch ratio (for example 5 means save at least 5 files total) / 学習中のモデルを指定のエポック割合で保存する（たとえば5を指定すると最低5個のファイルが保存される）",
    )
    parser.add_argument("--save_last_n_epochs", type=int, default=None, help="save last N checkpoints / 最大Nエポック保存する")
    parser.add_argument(
        "--save_last_n_epochs_state",
        type=int,
        default=None,
        help="save last N checkpoints of state (overrides the value of --save_last_n_epochs)/ 最大Nエポックstateを保存する(--save_last_n_epochsの指定を上書きします)",
    )
    parser.add_argument(
        "--save_state",
        action="store_true",
        help="save training state additionally (including optimizer states etc.) / optimizerなど学習状態も含めたstateを追加で保存する",
    )
    parser.add_argument("--resume", type=str, default=None, help="saved state to resume training / 学習再開するモデルのstate")

    parser.add_argument("--train_batch_size", type=int, default=1, help="batch size for training / 学習時のバッチサイズ")
    parser.add_argument(
        "--max_token_length",
        type=int,
        default=None,
        choices=[None, 150, 225],
        help="max token length of text encoder (default for 75, 150 or 225) / text encoderのトークンの最大長（未指定で75、150または225が指定可）",
    )
    parser.add_argument(
        "--mem_eff_attn",
        action="store_true",
        help="use memory efficient attention for CrossAttention / CrossAttentionに省メモリ版attentionを使う",
    )
    parser.add_argument("--xformers", action="store_true", help="use xformers for CrossAttention / CrossAttentionにxformersを使う")
    parser.add_argument(
        "--vae", type=str, default=None, help="path to checkpoint of vae to replace / VAEを入れ替える場合、VAEのcheckpointファイルまたはディレクトリ"
    )

    parser.add_argument("--max_train_steps", type=int, default=1600, help="training steps / 学習ステップ数")
    parser.add_argument(
        "--max_train_epochs",
        type=int,
        default=None,
        help="training epochs (overrides max_train_steps) / 学習エポック数（max_train_stepsを上書きします）",
    )
    parser.add_argument(
        "--max_data_loader_n_workers",
        type=int,
        default=8,
        help="max num workers for DataLoader (lower is less main RAM usage, faster epoch start and slower data loading) / DataLoaderの最大プロセス数（小さい値ではメインメモリの使用量が減りエポック間の待ち時間が減りますが、データ読み込みは遅くなります）",
    )
    parser.add_argument(
        "--persistent_data_loader_workers",
        action="store_true",
        help="persistent DataLoader workers (useful for reduce time gap between epoch, but may use more memory) / DataLoader のワーカーを持続させる (エポック間の時間差を少なくするのに有効だが、より多くのメモリを消費する可能性がある)",
    )
    parser.add_argument("--seed", type=int, default=None, help="random seed for training / 学習時の乱数のseed")
    parser.add_argument(
        "--gradient_checkpointing", action="store_true", help="enable gradient checkpointing / grandient checkpointingを有効にする"
    )
    parser.add_argument(
        "--gradient_accumulation_steps",
        type=int,
        default=1,
        help="Number of updates steps to accumulate before performing a backward/update pass / 学習時に逆伝播をする前に勾配を合計するステップ数",
    )
    parser.add_argument(
        "--mixed_precision", type=str, default="no", choices=["no", "fp16", "bf16"], help="use mixed precision / 混合精度を使う場合、その精度"
    )
    parser.add_argument("--full_fp16", action="store_true", help="fp16 training including gradients / 勾配も含めてfp16で学習する")
    parser.add_argument(
        "--clip_skip",
        type=int,
        default=None,
        help="use output of nth layer from back of text encoder (n>=1) / text encoderの後ろからn番目の層の出力を用いる（nは1以上）",
    )
    parser.add_argument(
        "--logging_dir",
        type=str,
        default=None,
        help="enable logging and output TensorBoard log to this directory / ログ出力を有効にしてこのディレクトリにTensorBoard用のログを出力する",
    )
    parser.add_argument("--log_prefix", type=str, default=None, help="add prefix for each log directory / ログディレクトリ名の先頭に追加する文字列")
    parser.add_argument(
        "--noise_offset",
        type=float,
        default=None,
        help="enable noise offset with this value (if enabled, around 0.1 is recommended) / Noise offsetを有効にしてこの値を設定する（有効にする場合は0.1程度を推奨）",
    )
    parser.add_argument(
        "--lowram",
        action="store_true",
        help="enable low RAM optimization. e.g. load models to VRAM instead of RAM (for machines which have bigger VRAM than RAM such as Colab and Kaggle) / メインメモリが少ない環境向け最適化を有効にする。たとえばVRAMにモデルを読み込むなど（ColabやKaggleなどRAMに比べてVRAMが多い環境向け）",
    )

    parser.add_argument(
        "--sample_every_n_steps", type=int, default=None, help="generate sample images every N steps / 学習中のモデルで指定ステップごとにサンプル出力する"
    )
    parser.add_argument(
        "--sample_every_n_epochs",
        type=int,
        default=None,
        help="generate sample images every N epochs (overwrites n_steps) / 学習中のモデルで指定エポックごとにサンプル出力する（ステップ数指定を上書きします）",
    )
    parser.add_argument(
        "--sample_prompts", type=str, default=None, help="file for prompts to generate sample images / 学習中モデルのサンプル出力用プロンプトのファイル"
    )
    parser.add_argument(
        "--sample_sampler",
        type=str,
        default="ddim",
        choices=[
            "ddim",
            "pndm",
            "lms",
            "euler",
            "euler_a",
            "heun",
            "dpm_2",
            "dpm_2_a",
            "dpmsolver",
            "dpmsolver++",
            "dpmsingle",
            "k_lms",
            "k_euler",
            "k_euler_a",
            "k_dpm_2",
            "k_dpm_2_a",
        ],
        help=f"sampler (scheduler) type for sample images / サンプル出力時のサンプラー（スケジューラ）の種類",
    )

    parser.add_argument(
        "--config_file",
        type=str,
        default=None,
        help="using .toml instead of args to pass hyperparameter / ハイパーパラメータを引数ではなく.tomlファイルで渡す",
    )
    parser.add_argument(
        "--output_config", action="store_true", help="output command line args to given .toml file / 引数を.tomlファイルに出力する"
    )

    if support_dreambooth:
        # DreamBooth training
        parser.add_argument(
            "--prior_loss_weight", type=float, default=1.0, help="loss weight for regularization images / 正則化画像のlossの重み"
        )


def verify_training_args(args: argparse.Namespace):
    if args.v_parameterization and not args.v2:
        print("v_parameterization should be with v2 / v1でv_parameterizationを使用することは想定されていません")
    if args.v2 and args.clip_skip is not None:
        print("v2 with clip_skip will be unexpected / v2でclip_skipを使用することは想定されていません")


def add_dataset_arguments(
    parser: argparse.ArgumentParser, support_dreambooth: bool, support_caption: bool, support_caption_dropout: bool
):
    # dataset common
    parser.add_argument("--train_data_dir", type=str, default=None, help="directory for train images / 学習画像データのディレクトリ")
    parser.add_argument(
        "--shuffle_caption", action="store_true", help="shuffle comma-separated caption / コンマで区切られたcaptionの各要素をshuffleする"
    )
    parser.add_argument(
        "--caption_extension", type=str, default=".caption", help="extension of caption files / 読み込むcaptionファイルの拡張子"
    )
    parser.add_argument(
        "--caption_extention",
        type=str,
        default=None,
        help="extension of caption files (backward compatibility) / 読み込むcaptionファイルの拡張子（スペルミスを残してあります）",
    )
    parser.add_argument(
        "--keep_tokens",
        type=int,
        default=0,
        help="keep heading N tokens when shuffling caption tokens (token means comma separated strings) / captionのシャッフル時に、先頭からこの個数のトークンをシャッフルしないで残す（トークンはカンマ区切りの各部分を意味する）",
    )
    parser.add_argument("--color_aug", action="store_true", help="enable weak color augmentation / 学習時に色合いのaugmentationを有効にする")
    parser.add_argument("--flip_aug", action="store_true", help="enable horizontal flip augmentation / 学習時に左右反転のaugmentationを有効にする")
    parser.add_argument(
        "--face_crop_aug_range",
        type=str,
        default=None,
        help="enable face-centered crop augmentation and its range (e.g. 2.0,4.0) / 学習時に顔を中心とした切り出しaugmentationを有効にするときは倍率を指定する（例：2.0,4.0）",
    )
    parser.add_argument(
        "--random_crop",
        action="store_true",
        help="enable random crop (for style training in face-centered crop augmentation) / ランダムな切り出しを有効にする（顔を中心としたaugmentationを行うときに画風の学習用に指定する）",
    )
    parser.add_argument(
        "--debug_dataset", action="store_true", help="show images for debugging (do not train) / デバッグ用に学習データを画面表示する（学習は行わない）"
    )
    parser.add_argument(
        "--resolution",
        type=str,
        default=None,
        help="resolution in training ('size' or 'width,height') / 学習時の画像解像度（'サイズ'指定、または'幅,高さ'指定）",
    )
    parser.add_argument(
        "--cache_latents",
        action="store_true",
        help="cache latents to reduce memory (augmentations must be disabled) / メモリ削減のためにlatentをcacheする（augmentationは使用不可）",
    )
    parser.add_argument(
        "--enable_bucket", action="store_true", help="enable buckets for multi aspect ratio training / 複数解像度学習のためのbucketを有効にする"
    )
    parser.add_argument("--min_bucket_reso", type=int, default=256, help="minimum resolution for buckets / bucketの最小解像度")
    parser.add_argument("--max_bucket_reso", type=int, default=1024, help="maximum resolution for buckets / bucketの最大解像度")
    parser.add_argument(
        "--bucket_reso_steps",
        type=int,
        default=64,
        help="steps of resolution for buckets, divisible by 8 is recommended / bucketの解像度の単位、8で割り切れる値を推奨します",
    )
    parser.add_argument(
        "--bucket_no_upscale", action="store_true", help="make bucket for each image without upscaling / 画像を拡大せずbucketを作成します"
    )

    if support_caption_dropout:
        # Textual Inversion はcaptionのdropoutをsupportしない
        # いわゆるtensorのDropoutと紛らわしいのでprefixにcaptionを付けておく　every_n_epochsは他と平仄を合わせてdefault Noneに
        parser.add_argument(
            "--caption_dropout_rate", type=float, default=0.0, help="Rate out dropout caption(0.0~1.0) / captionをdropoutする割合"
        )
        parser.add_argument(
            "--caption_dropout_every_n_epochs",
            type=int,
            default=0,
            help="Dropout all captions every N epochs / captionを指定エポックごとにdropoutする",
        )
        parser.add_argument(
            "--caption_tag_dropout_rate",
            type=float,
            default=0.0,
            help="Rate out dropout comma separated tokens(0.0~1.0) / カンマ区切りのタグをdropoutする割合",
        )

    if support_dreambooth:
        # DreamBooth dataset
        parser.add_argument("--reg_data_dir", type=str, default=None, help="directory for regularization images / 正則化画像データのディレクトリ")

    if support_caption:
        # caption dataset
        parser.add_argument("--in_json", type=str, default=None, help="json metadata for dataset / データセットのmetadataのjsonファイル")
        parser.add_argument(
            "--dataset_repeats", type=int, default=1, help="repeat dataset when training with captions / キャプションでの学習時にデータセットを繰り返す回数"
        )


def add_sd_saving_arguments(parser: argparse.ArgumentParser):
    parser.add_argument(
        "--save_model_as",
        type=str,
        default=None,
        choices=[None, "ckpt", "safetensors", "diffusers", "diffusers_safetensors"],
        help="format to save the model (default is same to original) / モデル保存時の形式（未指定時は元モデルと同じ）",
    )
    parser.add_argument(
        "--use_safetensors",
        action="store_true",
        help="use safetensors format to save (if save_model_as is not specified) / checkpoint、モデルをsafetensors形式で保存する（save_model_as未指定時）",
    )


def read_config_from_file(args: argparse.Namespace, parser: argparse.ArgumentParser):
    if not args.config_file:
        return args

    config_path = args.config_file + ".toml" if not args.config_file.endswith(".toml") else args.config_file

    if args.output_config:
        # check if config file exists
        if os.path.exists(config_path):
            print(f"Config file already exists. Aborting... / 出力先の設定ファイルが既に存在します: {config_path}")
            exit(1)

        # convert args to dictionary
        args_dict = vars(args)

        # remove unnecessary keys
        for key in ["config_file", "output_config"]:
            if key in args_dict:
                del args_dict[key]

        # convert Path to str in dictionary
        for key, value in args_dict.items():
            if isinstance(value, pathlib.Path):
                args_dict[key] = str(value)

        # convert to toml and output to file
        with open(config_path, "w") as f:
            toml.dump(args_dict, f)

        print(f"Saved config file / 設定ファイルを保存しました: {config_path}")
        exit(0)

    if not os.path.exists(config_path):
        print(f"{config_path} not found.")
        exit(1)

    print(f"Loading settings from {config_path}...")
    with open(config_path, "r") as f:
        config_dict = toml.load(f)

    # combine all sections into one
    ignore_nesting_dict = {}
    for section_name, section_dict in config_dict.items():
        # if value is not dict, save key and value as is
        if not isinstance(section_dict, dict):
            ignore_nesting_dict[section_name] = section_dict
            continue

        # if value is dict, save all key and value into one dict
        for key, value in section_dict.items():
            ignore_nesting_dict[key] = value

    config_args = argparse.Namespace(**ignore_nesting_dict)
    args = parser.parse_args(namespace=config_args)
    args.config_file = os.path.splitext(args.config_file)[0]
    print(args.config_file)

    return args


# endregion

# region utils


def get_optimizer(args, trainable_params):
    # "Optimizer to use: AdamW, AdamW8bit, Lion, SGDNesterov, SGDNesterov8bit, DAdaptation, Adafactor"

    optimizer_type = args.optimizer_type
    if args.use_8bit_adam:
        assert (
            not args.use_lion_optimizer
        ), "both option use_8bit_adam and use_lion_optimizer are specified / use_8bit_adamとuse_lion_optimizerの両方のオプションが指定されています"
        assert (
            optimizer_type is None or optimizer_type == ""
        ), "both option use_8bit_adam and optimizer_type are specified / use_8bit_adamとoptimizer_typeの両方のオプションが指定されています"
        optimizer_type = "AdamW8bit"

    elif args.use_lion_optimizer:
        assert (
            optimizer_type is None or optimizer_type == ""
        ), "both option use_lion_optimizer and optimizer_type are specified / use_lion_optimizerとoptimizer_typeの両方のオプションが指定されています"
        optimizer_type = "Lion"

    if optimizer_type is None or optimizer_type == "":
        optimizer_type = "AdamW"
    optimizer_type = optimizer_type.lower()

    # 引数を分解する：boolとfloat、tupleのみ対応
    optimizer_kwargs = {}
    if args.optimizer_args is not None and len(args.optimizer_args) > 0:
        for arg in args.optimizer_args:
            key, value = arg.split("=")

            value = value.split(",")
            for i in range(len(value)):
                if value[i].lower() == "true" or value[i].lower() == "false":
                    value[i] = value[i].lower() == "true"
                else:
                    value[i] = float(value[i])
            if len(value) == 1:
                value = value[0]
            else:
                value = tuple(value)

            optimizer_kwargs[key] = value
    # print("optkwargs:", optimizer_kwargs)

    lr = args.learning_rate

    if optimizer_type == "AdamW8bit".lower():
        try:
            import bitsandbytes as bnb
        except ImportError:
            raise ImportError("No bitsand bytes / bitsandbytesがインストールされていないようです")
        print(f"use 8-bit AdamW optimizer | {optimizer_kwargs}")
        optimizer_class = bnb.optim.AdamW8bit
        optimizer = optimizer_class(trainable_params, lr=lr, **optimizer_kwargs)

    elif optimizer_type == "SGDNesterov8bit".lower():
        try:
            import bitsandbytes as bnb
        except ImportError:
            raise ImportError("No bitsand bytes / bitsandbytesがインストールされていないようです")
        print(f"use 8-bit SGD with Nesterov optimizer | {optimizer_kwargs}")
        if "momentum" not in optimizer_kwargs:
            print(
                f"8-bit SGD with Nesterov must be with momentum, set momentum to 0.9 / 8-bit SGD with Nesterovはmomentum指定が必須のため0.9に設定します"
            )
            optimizer_kwargs["momentum"] = 0.9

        optimizer_class = bnb.optim.SGD8bit
        optimizer = optimizer_class(trainable_params, lr=lr, nesterov=True, **optimizer_kwargs)

    elif optimizer_type == "Lion".lower():
        try:
            import lion_pytorch
        except ImportError:
            raise ImportError("No lion_pytorch / lion_pytorch がインストールされていないようです")
        print(f"use Lion optimizer | {optimizer_kwargs}")
        optimizer_class = lion_pytorch.Lion
        optimizer = optimizer_class(trainable_params, lr=lr, **optimizer_kwargs)

    elif optimizer_type == "SGDNesterov".lower():
        print(f"use SGD with Nesterov optimizer | {optimizer_kwargs}")
        if "momentum" not in optimizer_kwargs:
            print(f"SGD with Nesterov must be with momentum, set momentum to 0.9 / SGD with Nesterovはmomentum指定が必須のため0.9に設定します")
            optimizer_kwargs["momentum"] = 0.9

        optimizer_class = torch.optim.SGD
        optimizer = optimizer_class(trainable_params, lr=lr, nesterov=True, **optimizer_kwargs)

    elif optimizer_type == "DAdaptation".lower():
        try:
            import dadaptation
        except ImportError:
            raise ImportError("No dadaptation / dadaptation がインストールされていないようです")
        print(f"use D-Adaptation Adam optimizer | {optimizer_kwargs}")

        actual_lr = lr
        lr_count = 1
        if type(trainable_params) == list and type(trainable_params[0]) == dict:
            lrs = set()
            actual_lr = trainable_params[0].get("lr", actual_lr)
            for group in trainable_params:
                lrs.add(group.get("lr", actual_lr))
            lr_count = len(lrs)

        if actual_lr <= 0.1:
            print(
                f"learning rate is too low. If using dadaptation, set learning rate around 1.0 / 学習率が低すぎるようです。1.0前後の値を指定してください: lr={actual_lr}"
            )
            print("recommend option: lr=1.0 / 推奨は1.0です")
        if lr_count > 1:
            print(
                f"when multiple learning rates are specified with dadaptation (e.g. for Text Encoder and U-Net), only the first one will take effect / D-Adaptationで複数の学習率を指定した場合（Text EncoderとU-Netなど）、最初の学習率のみが有効になります: lr={actual_lr}"
            )

        optimizer_class = dadaptation.DAdaptAdam
        optimizer = optimizer_class(trainable_params, lr=lr, **optimizer_kwargs)

    elif optimizer_type == "Adafactor".lower():
        # 引数を確認して適宜補正する
        if "relative_step" not in optimizer_kwargs:
            optimizer_kwargs["relative_step"] = True  # default
        if not optimizer_kwargs["relative_step"] and optimizer_kwargs.get("warmup_init", False):
            print(f"set relative_step to True because warmup_init is True / warmup_initがTrueのためrelative_stepをTrueにします")
            optimizer_kwargs["relative_step"] = True
        print(f"use Adafactor optimizer | {optimizer_kwargs}")

        if optimizer_kwargs["relative_step"]:
            print(f"relative_step is true / relative_stepがtrueです")
            if lr != 0.0:
                print(f"learning rate is used as initial_lr / 指定したlearning rateはinitial_lrとして使用されます")
            args.learning_rate = None

            # trainable_paramsがgroupだった時の処理：lrを削除する
            if type(trainable_params) == list and type(trainable_params[0]) == dict:
                has_group_lr = False
                for group in trainable_params:
                    p = group.pop("lr", None)
                    has_group_lr = has_group_lr or (p is not None)

                if has_group_lr:
                    # 一応argsを無効にしておく TODO 依存関係が逆転してるのであまり望ましくない
                    print(f"unet_lr and text_encoder_lr are ignored / unet_lrとtext_encoder_lrは無視されます")
                    args.unet_lr = None
                    args.text_encoder_lr = None

            if args.lr_scheduler != "adafactor":
                print(f"use adafactor_scheduler / スケジューラにadafactor_schedulerを使用します")
            args.lr_scheduler = f"adafactor:{lr}"  # ちょっと微妙だけど

            lr = None
        else:
            if args.max_grad_norm != 0.0:
                print(
                    f"because max_grad_norm is set, clip_grad_norm is enabled. consider set to 0 / max_grad_normが設定されているためclip_grad_normが有効になります。0に設定して無効にしたほうがいいかもしれません"
                )
            if args.lr_scheduler != "constant_with_warmup":
                print(f"constant_with_warmup will be good / スケジューラはconstant_with_warmupが良いかもしれません")
            if optimizer_kwargs.get("clip_threshold", 1.0) != 1.0:
                print(f"clip_threshold=1.0 will be good / clip_thresholdは1.0が良いかもしれません")

        optimizer_class = transformers.optimization.Adafactor
        optimizer = optimizer_class(trainable_params, lr=lr, **optimizer_kwargs)

    elif optimizer_type == "AdamW".lower():
        print(f"use AdamW optimizer | {optimizer_kwargs}")
        optimizer_class = torch.optim.AdamW
        optimizer = optimizer_class(trainable_params, lr=lr, **optimizer_kwargs)

    else:
        # 任意のoptimizerを使う
        optimizer_type = args.optimizer_type  # lowerでないやつ（微妙）
        print(f"use {optimizer_type} | {optimizer_kwargs}")
        if "." not in optimizer_type:
            optimizer_module = torch.optim
        else:
            values = optimizer_type.split(".")
            optimizer_module = importlib.import_module(".".join(values[:-1]))
            optimizer_type = values[-1]

        optimizer_class = getattr(optimizer_module, optimizer_type)
        optimizer = optimizer_class(trainable_params, lr=lr, **optimizer_kwargs)

    optimizer_name = optimizer_class.__module__ + "." + optimizer_class.__name__
    optimizer_args = ",".join([f"{k}={v}" for k, v in optimizer_kwargs.items()])

    return optimizer_name, optimizer_args, optimizer


# Monkeypatch newer get_scheduler() function overridng current version of diffusers.optimizer.get_scheduler
# code is taken from https://github.com/huggingface/diffusers diffusers.optimizer, commit d87cc15977b87160c30abaace3894e802ad9e1e6
# Which is a newer release of diffusers than currently packaged with sd-scripts
# This code can be removed when newer diffusers version (v0.12.1 or greater) is tested and implemented to sd-scripts


def get_scheduler_fix(args, optimizer: Optimizer, num_processes: int):
    """
    Unified API to get any scheduler from its name.
    """
    name = args.lr_scheduler
    num_warmup_steps = args.lr_warmup_steps
    num_training_steps = args.max_train_steps * num_processes * args.gradient_accumulation_steps
    num_cycles = args.lr_scheduler_num_cycles
    power = args.lr_scheduler_power

    lr_scheduler_kwargs = {}  # get custom lr_scheduler kwargs
    if args.lr_scheduler_args is not None and len(args.lr_scheduler_args) > 0:
        for arg in args.lr_scheduler_args:
            key, value = arg.split("=")

            value = value.split(",")
            for i in range(len(value)):
                if value[i].lower() == "true" or value[i].lower() == "false":
                    value[i] = value[i].lower() == "true"
                else:
                    value[i] = ast.literal_eval(value[i])
            if len(value) == 1:
                value = value[0]
            else:
                value = list(value)  # some may use list?

            lr_scheduler_kwargs[key] = value

    # using any lr_scheduler from other library
    if args.lr_scheduler_type:
        lr_scheduler_type = args.lr_scheduler_type
        print(f"use {lr_scheduler_type} | {lr_scheduler_kwargs} as lr_scheduler")
        if "." not in lr_scheduler_type:  # default to use torch.optim
            lr_scheduler_module = torch.optim.lr_scheduler
        else:
            values = lr_scheduler_type.split(".")
            lr_scheduler_module = importlib.import_module(".".join(values[:-1]))
            lr_scheduler_type = values[-1]
        lr_scheduler_class = getattr(lr_scheduler_module, lr_scheduler_type)
        lr_scheduler = lr_scheduler_class(optimizer, **lr_scheduler_kwargs)
        return lr_scheduler

    if name.startswith("adafactor"):
        assert (
            type(optimizer) == transformers.optimization.Adafactor
        ), f"adafactor scheduler must be used with Adafactor optimizer / adafactor schedulerはAdafactorオプティマイザと同時に使ってください"
        initial_lr = float(name.split(":")[1])
        # print("adafactor scheduler init lr", initial_lr)
        return transformers.optimization.AdafactorSchedule(optimizer, initial_lr)

    name = SchedulerType(name)
    schedule_func = TYPE_TO_SCHEDULER_FUNCTION[name]
    if name == SchedulerType.CONSTANT:
        return schedule_func(optimizer)

    # All other schedulers require `num_warmup_steps`
    if num_warmup_steps is None:
        raise ValueError(f"{name} requires `num_warmup_steps`, please provide that argument.")

    if name == SchedulerType.CONSTANT_WITH_WARMUP:
        return schedule_func(optimizer, num_warmup_steps=num_warmup_steps)

    # All other schedulers require `num_training_steps`
    if num_training_steps is None:
        raise ValueError(f"{name} requires `num_training_steps`, please provide that argument.")

    if name == SchedulerType.COSINE_WITH_RESTARTS:
        return schedule_func(
            optimizer, num_warmup_steps=num_warmup_steps, num_training_steps=num_training_steps, num_cycles=num_cycles
        )

    if name == SchedulerType.POLYNOMIAL:
        return schedule_func(optimizer, num_warmup_steps=num_warmup_steps, num_training_steps=num_training_steps, power=power)

    return schedule_func(optimizer, num_warmup_steps=num_warmup_steps, num_training_steps=num_training_steps)


def prepare_dataset_args(args: argparse.Namespace, support_metadata: bool):
    # backward compatibility
    if args.caption_extention is not None:
        args.caption_extension = args.caption_extention
        args.caption_extention = None

    # assert args.resolution is not None, f"resolution is required / resolution（解像度）を指定してください"
    if args.resolution is not None:
        args.resolution = tuple([int(r) for r in args.resolution.split(",")])
        if len(args.resolution) == 1:
            args.resolution = (args.resolution[0], args.resolution[0])
        assert (
            len(args.resolution) == 2
        ), f"resolution must be 'size' or 'width,height' / resolution（解像度）は'サイズ'または'幅','高さ'で指定してください: {args.resolution}"

    if args.face_crop_aug_range is not None:
        args.face_crop_aug_range = tuple([float(r) for r in args.face_crop_aug_range.split(",")])
        assert (
            len(args.face_crop_aug_range) == 2 and args.face_crop_aug_range[0] <= args.face_crop_aug_range[1]
        ), f"face_crop_aug_range must be two floats / face_crop_aug_rangeは'下限,上限'で指定してください: {args.face_crop_aug_range}"
    else:
        args.face_crop_aug_range = None

    if support_metadata:
        if args.in_json is not None and (args.color_aug or args.random_crop):
            print(
                f"latents in npz is ignored when color_aug or random_crop is True / color_augまたはrandom_cropを有効にした場合、npzファイルのlatentsは無視されます"
            )


def load_tokenizer(args: argparse.Namespace):
    print("prepare tokenizer")
    original_path = V2_STABLE_DIFFUSION_PATH if args.v2 else TOKENIZER_PATH

    tokenizer: CLIPTokenizer = None
    if args.tokenizer_cache_dir:
        local_tokenizer_path = os.path.join(args.tokenizer_cache_dir, original_path.replace("/", "_"))
        if os.path.exists(local_tokenizer_path):
            print(f"load tokenizer from cache: {local_tokenizer_path}")
            tokenizer = CLIPTokenizer.from_pretrained(local_tokenizer_path)  # same for v1 and v2

    if tokenizer is None:
        if args.v2:
            tokenizer = CLIPTokenizer.from_pretrained(original_path, subfolder="tokenizer")
        else:
            tokenizer = CLIPTokenizer.from_pretrained(original_path)

    if hasattr(args, "max_token_length") and args.max_token_length is not None:
        print(f"update token length: {args.max_token_length}")

    if args.tokenizer_cache_dir and not os.path.exists(local_tokenizer_path):
        print(f"save Tokenizer to cache: {local_tokenizer_path}")
        tokenizer.save_pretrained(local_tokenizer_path)

    return tokenizer


def prepare_accelerator(args: argparse.Namespace):
    if args.logging_dir is None:
        log_with = None
        logging_dir = None
    else:
        log_with = "tensorboard"
        log_prefix = "" if args.log_prefix is None else args.log_prefix
        logging_dir = args.logging_dir + "/" + log_prefix + time.strftime("%Y%m%d%H%M%S", time.localtime())

    accelerator = Accelerator(
        gradient_accumulation_steps=args.gradient_accumulation_steps,
        mixed_precision=args.mixed_precision,
        log_with=log_with,
        logging_dir=logging_dir,
    )

    # accelerateの互換性問題を解決する
    accelerator_0_15 = True
    try:
        accelerator.unwrap_model("dummy", True)
        print("Using accelerator 0.15.0 or above.")
    except TypeError:
        accelerator_0_15 = False

    def unwrap_model(model):
        if accelerator_0_15:
            return accelerator.unwrap_model(model, True)
        return accelerator.unwrap_model(model)

    return accelerator, unwrap_model


def prepare_dtype(args: argparse.Namespace):
    weight_dtype = torch.float32
    if args.mixed_precision == "fp16":
        weight_dtype = torch.float16
    elif args.mixed_precision == "bf16":
        weight_dtype = torch.bfloat16

    save_dtype = None
    if args.save_precision == "fp16":
        save_dtype = torch.float16
    elif args.save_precision == "bf16":
        save_dtype = torch.bfloat16
    elif args.save_precision == "float":
        save_dtype = torch.float32

    return weight_dtype, save_dtype


def load_target_model(args: argparse.Namespace, weight_dtype):
    name_or_path = args.pretrained_model_name_or_path
    name_or_path = os.readlink(name_or_path) if os.path.islink(name_or_path) else name_or_path
    load_stable_diffusion_format = os.path.isfile(name_or_path)  # determine SD or Diffusers
    if load_stable_diffusion_format:
        print("load StableDiffusion checkpoint")
        text_encoder, vae, unet = model_util.load_models_from_stable_diffusion_checkpoint(args.v2, name_or_path)
    else:
        print("load Diffusers pretrained models")
        try:
            pipe = StableDiffusionPipeline.from_pretrained(name_or_path, tokenizer=None, safety_checker=None)
        except EnvironmentError as ex:
            print(
                f"model is not found as a file or in Hugging Face, perhaps file name is wrong? / 指定したモデル名のファイル、またはHugging Faceのモデルが見つかりません。ファイル名が誤っているかもしれません: {name_or_path}"
            )
        text_encoder = pipe.text_encoder
        vae = pipe.vae
        unet = pipe.unet
        del pipe

    # VAEを読み込む
    if args.vae is not None:
        vae = model_util.load_vae(args.vae, weight_dtype)
        print("additional VAE loaded")

    return text_encoder, vae, unet, load_stable_diffusion_format


def patch_accelerator_for_fp16_training(accelerator):
    org_unscale_grads = accelerator.scaler._unscale_grads_

    def _unscale_grads_replacer(optimizer, inv_scale, found_inf, allow_fp16):
        return org_unscale_grads(optimizer, inv_scale, found_inf, True)

    accelerator.scaler._unscale_grads_ = _unscale_grads_replacer


def get_hidden_states(args: argparse.Namespace, input_ids, tokenizer, text_encoder, weight_dtype=None):
    # with no_token_padding, the length is not max length, return result immediately
    if input_ids.size()[-1] != tokenizer.model_max_length:
        return text_encoder(input_ids)[0]

    b_size = input_ids.size()[0]
    input_ids = input_ids.reshape((-1, tokenizer.model_max_length))  # batch_size*3, 77

    if args.clip_skip is None:
        encoder_hidden_states = text_encoder(input_ids)[0]
    else:
        enc_out = text_encoder(input_ids, output_hidden_states=True, return_dict=True)
        encoder_hidden_states = enc_out["hidden_states"][-args.clip_skip]
        encoder_hidden_states = text_encoder.text_model.final_layer_norm(encoder_hidden_states)

    # bs*3, 77, 768 or 1024
    encoder_hidden_states = encoder_hidden_states.reshape((b_size, -1, encoder_hidden_states.shape[-1]))

    if args.max_token_length is not None:
        if args.v2:
            # v2: <BOS>...<EOS> <PAD> ... の三連を <BOS>...<EOS> <PAD> ... へ戻す　正直この実装でいいのかわからん
            states_list = [encoder_hidden_states[:, 0].unsqueeze(1)]  # <BOS>
            for i in range(1, args.max_token_length, tokenizer.model_max_length):
                chunk = encoder_hidden_states[:, i : i + tokenizer.model_max_length - 2]  # <BOS> の後から 最後の前まで
                if i > 0:
                    for j in range(len(chunk)):
                        if input_ids[j, 1] == tokenizer.eos_token:  # 空、つまり <BOS> <EOS> <PAD> ...のパターン
                            chunk[j, 0] = chunk[j, 1]  # 次の <PAD> の値をコピーする
                states_list.append(chunk)  # <BOS> の後から <EOS> の前まで
            states_list.append(encoder_hidden_states[:, -1].unsqueeze(1))  # <EOS> か <PAD> のどちらか
            encoder_hidden_states = torch.cat(states_list, dim=1)
        else:
            # v1: <BOS>...<EOS> の三連を <BOS>...<EOS> へ戻す
            states_list = [encoder_hidden_states[:, 0].unsqueeze(1)]  # <BOS>
            for i in range(1, args.max_token_length, tokenizer.model_max_length):
                states_list.append(encoder_hidden_states[:, i : i + tokenizer.model_max_length - 2])  # <BOS> の後から <EOS> の前まで
            states_list.append(encoder_hidden_states[:, -1].unsqueeze(1))  # <EOS>
            encoder_hidden_states = torch.cat(states_list, dim=1)

    if weight_dtype is not None:
        # this is required for additional network training
        encoder_hidden_states = encoder_hidden_states.to(weight_dtype)

    return encoder_hidden_states


def get_epoch_ckpt_name(args: argparse.Namespace, use_safetensors, epoch):
    model_name = DEFAULT_EPOCH_NAME if args.output_name is None else args.output_name
    ckpt_name = EPOCH_FILE_NAME.format(model_name, epoch) + (".safetensors" if use_safetensors else ".ckpt")
    return model_name, ckpt_name


def save_on_epoch_end(args: argparse.Namespace, save_func, remove_old_func, epoch_no: int, num_train_epochs: int):
    saving = epoch_no % args.save_every_n_epochs == 0 and epoch_no < num_train_epochs
    if saving:
        os.makedirs(args.output_dir, exist_ok=True)
        save_func()

        if args.save_last_n_epochs is not None:
            remove_epoch_no = epoch_no - args.save_every_n_epochs * args.save_last_n_epochs
            remove_old_func(remove_epoch_no)
    return saving


def save_sd_model_on_epoch_end(
    args: argparse.Namespace,
    accelerator,
    src_path: str,
    save_stable_diffusion_format: bool,
    use_safetensors: bool,
    save_dtype: torch.dtype,
    epoch: int,
    num_train_epochs: int,
    global_step: int,
    text_encoder,
    unet,
    vae,
):
    epoch_no = epoch + 1
    model_name, ckpt_name = get_epoch_ckpt_name(args, use_safetensors, epoch_no)

    if save_stable_diffusion_format:

        def save_sd():
            ckpt_file = os.path.join(args.output_dir, ckpt_name)
            print(f"saving checkpoint: {ckpt_file}")
            model_util.save_stable_diffusion_checkpoint(
                args.v2, ckpt_file, text_encoder, unet, src_path, epoch_no, global_step, save_dtype, vae
            )

        def remove_sd(old_epoch_no):
            _, old_ckpt_name = get_epoch_ckpt_name(args, use_safetensors, old_epoch_no)
            old_ckpt_file = os.path.join(args.output_dir, old_ckpt_name)
            if os.path.exists(old_ckpt_file):
                print(f"removing old checkpoint: {old_ckpt_file}")
                os.remove(old_ckpt_file)

        save_func = save_sd
        remove_old_func = remove_sd
    else:

        def save_du():
            out_dir = os.path.join(args.output_dir, EPOCH_DIFFUSERS_DIR_NAME.format(model_name, epoch_no))
            print(f"saving model: {out_dir}")
            os.makedirs(out_dir, exist_ok=True)
            model_util.save_diffusers_checkpoint(
                args.v2, out_dir, text_encoder, unet, src_path, vae=vae, use_safetensors=use_safetensors
            )

        def remove_du(old_epoch_no):
            out_dir_old = os.path.join(args.output_dir, EPOCH_DIFFUSERS_DIR_NAME.format(model_name, old_epoch_no))
            if os.path.exists(out_dir_old):
                print(f"removing old model: {out_dir_old}")
                shutil.rmtree(out_dir_old)

        save_func = save_du
        remove_old_func = remove_du

    saving = save_on_epoch_end(args, save_func, remove_old_func, epoch_no, num_train_epochs)
    if saving and args.save_state:
        save_state_on_epoch_end(args, accelerator, model_name, epoch_no)


def save_state_on_epoch_end(args: argparse.Namespace, accelerator, model_name, epoch_no):
    print("saving state.")
    accelerator.save_state(os.path.join(args.output_dir, EPOCH_STATE_NAME.format(model_name, epoch_no)))

    last_n_epochs = args.save_last_n_epochs_state if args.save_last_n_epochs_state else args.save_last_n_epochs
    if last_n_epochs is not None:
        remove_epoch_no = epoch_no - args.save_every_n_epochs * last_n_epochs
        state_dir_old = os.path.join(args.output_dir, EPOCH_STATE_NAME.format(model_name, remove_epoch_no))
        if os.path.exists(state_dir_old):
            print(f"removing old state: {state_dir_old}")
            shutil.rmtree(state_dir_old)


def save_sd_model_on_train_end(
    args: argparse.Namespace,
    src_path: str,
    save_stable_diffusion_format: bool,
    use_safetensors: bool,
    save_dtype: torch.dtype,
    epoch: int,
    global_step: int,
    text_encoder,
    unet,
    vae,
):
    model_name = DEFAULT_LAST_OUTPUT_NAME if args.output_name is None else args.output_name

    if save_stable_diffusion_format:
        os.makedirs(args.output_dir, exist_ok=True)

        ckpt_name = model_name + (".safetensors" if use_safetensors else ".ckpt")
        ckpt_file = os.path.join(args.output_dir, ckpt_name)

        print(f"save trained model as StableDiffusion checkpoint to {ckpt_file}")
        model_util.save_stable_diffusion_checkpoint(
            args.v2, ckpt_file, text_encoder, unet, src_path, epoch, global_step, save_dtype, vae
        )
    else:
        out_dir = os.path.join(args.output_dir, model_name)
        os.makedirs(out_dir, exist_ok=True)

        print(f"save trained model as Diffusers to {out_dir}")
        model_util.save_diffusers_checkpoint(
            args.v2, out_dir, text_encoder, unet, src_path, vae=vae, use_safetensors=use_safetensors
        )


def save_state_on_train_end(args: argparse.Namespace, accelerator):
    print("saving last state.")
    os.makedirs(args.output_dir, exist_ok=True)
    model_name = DEFAULT_LAST_OUTPUT_NAME if args.output_name is None else args.output_name
    accelerator.save_state(os.path.join(args.output_dir, LAST_STATE_NAME.format(model_name)))


# scheduler:
SCHEDULER_LINEAR_START = 0.00085
SCHEDULER_LINEAR_END = 0.0120
SCHEDULER_TIMESTEPS = 1000
SCHEDLER_SCHEDULE = "scaled_linear"


def sample_images(
    accelerator, args: argparse.Namespace, epoch, steps, device, vae, tokenizer, text_encoder, unet, prompt_replacement=None
):
    """
    生成に使っている Diffusers の Pipeline がデフォルトなので、プロンプトの重みづけには対応していない
    clip skipは対応した
    """
    if args.sample_every_n_steps is None and args.sample_every_n_epochs is None:
        return
    if args.sample_every_n_epochs is not None:
        # sample_every_n_steps は無視する
        if epoch is None or epoch % args.sample_every_n_epochs != 0:
            return
    else:
        if steps % args.sample_every_n_steps != 0 or epoch is not None:  # steps is not divisible or end of epoch
            return

    print(f"generating sample images at step / サンプル画像生成 ステップ: {steps}")
    if not os.path.isfile(args.sample_prompts):
        print(f"No prompt file / プロンプトファイルがありません: {args.sample_prompts}")
        return

    org_vae_device = vae.device  # CPUにいるはず
    vae.to(device)

    # clip skip 対応のための wrapper を作る
    if args.clip_skip is None:
        text_encoder_or_wrapper = text_encoder
    else:

        class Wrapper:
            def __init__(self, tenc) -> None:
                self.tenc = tenc
                self.config = {}
                super().__init__()

            def __call__(self, input_ids, attention_mask):
                enc_out = self.tenc(input_ids, output_hidden_states=True, return_dict=True)
                encoder_hidden_states = enc_out["hidden_states"][-args.clip_skip]
                encoder_hidden_states = self.tenc.text_model.final_layer_norm(encoder_hidden_states)
                pooled_output = enc_out["pooler_output"]
                return encoder_hidden_states, pooled_output  # 1st output is only used

        text_encoder_or_wrapper = Wrapper(text_encoder)

    # read prompts
    with open(args.sample_prompts, "rt", encoding="utf-8") as f:
        prompts = f.readlines()

    # schedulerを用意する
    sched_init_args = {}
    if args.sample_sampler == "ddim":
        scheduler_cls = DDIMScheduler
    elif args.sample_sampler == "ddpm":  # ddpmはおかしくなるのでoptionから外してある
        scheduler_cls = DDPMScheduler
    elif args.sample_sampler == "pndm":
        scheduler_cls = PNDMScheduler
    elif args.sample_sampler == "lms" or args.sample_sampler == "k_lms":
        scheduler_cls = LMSDiscreteScheduler
    elif args.sample_sampler == "euler" or args.sample_sampler == "k_euler":
        scheduler_cls = EulerDiscreteScheduler
    elif args.sample_sampler == "euler_a" or args.sample_sampler == "k_euler_a":
        scheduler_cls = EulerAncestralDiscreteScheduler
    elif args.sample_sampler == "dpmsolver" or args.sample_sampler == "dpmsolver++":
        scheduler_cls = DPMSolverMultistepScheduler
        sched_init_args["algorithm_type"] = args.sample_sampler
    elif args.sample_sampler == "dpmsingle":
        scheduler_cls = DPMSolverSinglestepScheduler
    elif args.sample_sampler == "heun":
        scheduler_cls = HeunDiscreteScheduler
    elif args.sample_sampler == "dpm_2" or args.sample_sampler == "k_dpm_2":
        scheduler_cls = KDPM2DiscreteScheduler
    elif args.sample_sampler == "dpm_2_a" or args.sample_sampler == "k_dpm_2_a":
        scheduler_cls = KDPM2AncestralDiscreteScheduler
    else:
        scheduler_cls = DDIMScheduler

    if args.v_parameterization:
        sched_init_args["prediction_type"] = "v_prediction"

    scheduler = scheduler_cls(
        num_train_timesteps=SCHEDULER_TIMESTEPS,
        beta_start=SCHEDULER_LINEAR_START,
        beta_end=SCHEDULER_LINEAR_END,
        beta_schedule=SCHEDLER_SCHEDULE,
        **sched_init_args,
    )

    # clip_sample=Trueにする
    if hasattr(scheduler.config, "clip_sample") and scheduler.config.clip_sample is False:
        # print("set clip_sample to True")
        scheduler.config.clip_sample = True

    pipeline = StableDiffusionPipeline(
        text_encoder=text_encoder_or_wrapper,
        vae=vae,
        unet=unet,
        tokenizer=tokenizer,
        scheduler=scheduler,
        safety_checker=None,
        feature_extractor=None,
        requires_safety_checker=False,
    )
    pipeline.to(device)

    save_dir = args.output_dir + "/sample"
    os.makedirs(save_dir, exist_ok=True)

    rng_state = torch.get_rng_state()
    cuda_rng_state = torch.cuda.get_rng_state()

    with torch.no_grad():
        with accelerator.autocast():
            for i, prompt in enumerate(prompts):
                if not accelerator.is_main_process:
                    continue
                prompt = prompt.strip()
                if len(prompt) == 0 or prompt[0] == "#":
                    continue

                # subset of gen_img_diffusers
                prompt_args = prompt.split(" --")
                prompt = prompt_args[0]
                negative_prompt = None
                sample_steps = 30
                width = height = 512
                scale = 7.5
                seed = None
                for parg in prompt_args:
                    try:
                        m = re.match(r"w (\d+)", parg, re.IGNORECASE)
                        if m:
                            width = int(m.group(1))
                            continue

                        m = re.match(r"h (\d+)", parg, re.IGNORECASE)
                        if m:
                            height = int(m.group(1))
                            continue

                        m = re.match(r"d (\d+)", parg, re.IGNORECASE)
                        if m:
                            seed = int(m.group(1))
                            continue

                        m = re.match(r"s (\d+)", parg, re.IGNORECASE)
                        if m:  # steps
                            sample_steps = max(1, min(1000, int(m.group(1))))
                            continue

                        m = re.match(r"l ([\d\.]+)", parg, re.IGNORECASE)
                        if m:  # scale
                            scale = float(m.group(1))
                            continue

                        m = re.match(r"n (.+)", parg, re.IGNORECASE)
                        if m:  # negative prompt
                            negative_prompt = m.group(1)
                            continue

                    except ValueError as ex:
                        print(f"Exception in parsing / 解析エラー: {parg}")
                        print(ex)

                if seed is not None:
                    torch.manual_seed(seed)
                    torch.cuda.manual_seed(seed)

                if prompt_replacement is not None:
                    prompt = prompt.replace(prompt_replacement[0], prompt_replacement[1])
                    if negative_prompt is not None:
                        negative_prompt = negative_prompt.replace(prompt_replacement[0], prompt_replacement[1])

                height = max(64, height - height % 8)  # round to divisible by 8
                width = max(64, width - width % 8)  # round to divisible by 8
                print(f"prompt: {prompt}")
                print(f"negative_prompt: {negative_prompt}")
                print(f"height: {height}")
                print(f"width: {width}")
                print(f"sample_steps: {sample_steps}")
                print(f"scale: {scale}")
                image = pipeline(prompt, height, width, sample_steps, scale, negative_prompt).images[0]

                ts_str = time.strftime("%Y%m%d%H%M%S", time.localtime())
                num_suffix = f"e{epoch:06d}" if epoch is not None else f"{steps:06d}"
                seed_suffix = "" if seed is None else f"_{seed}"
                img_filename = (
                    f"{'' if args.output_name is None else args.output_name + '_'}{ts_str}_{num_suffix}_{i:02d}{seed_suffix}.png"
                )

                image.save(os.path.join(save_dir, img_filename))

    # clear pipeline and cache to reduce vram usage
    del pipeline
    torch.cuda.empty_cache()

    torch.set_rng_state(rng_state)
    torch.cuda.set_rng_state(cuda_rng_state)
    vae.to(org_vae_device)

<<<<<<< HEAD
      def __call__(self, input_ids, attention_mask):
        enc_out = self.tenc(input_ids, output_hidden_states=True, return_dict=True)
        encoder_hidden_states = enc_out['hidden_states'][-args.clip_skip]
        encoder_hidden_states = self.tenc.text_model.final_layer_norm(encoder_hidden_states)
        pooled_output = enc_out['pooler_output']
        return encoder_hidden_states, pooled_output  # 1st output is only used

    text_encoder_or_wrapper = Wrapper(text_encoder)

  # read prompts
  with open(args.sample_prompts, 'rt', encoding='utf-8') as f:
    prompts = f.readlines()

  # schedulerを用意する
  sched_init_args = {}
  if args.sample_sampler == "ddim":
    scheduler_cls = DDIMScheduler
  elif args.sample_sampler == "ddpm":                    # ddpmはおかしくなるのでoptionから外してある
    scheduler_cls = DDPMScheduler
  elif args.sample_sampler == "pndm":
    scheduler_cls = PNDMScheduler
  elif args.sample_sampler == 'lms' or args.sample_sampler == 'k_lms':
    scheduler_cls = LMSDiscreteScheduler
  elif args.sample_sampler == 'euler' or args.sample_sampler == 'k_euler':
    scheduler_cls = EulerDiscreteScheduler
  elif args.sample_sampler == 'euler_a' or args.sample_sampler == 'k_euler_a':
    scheduler_cls = EulerAncestralDiscreteScheduler
  elif args.sample_sampler == "dpmsolver" or args.sample_sampler == "dpmsolver++":
    scheduler_cls = DPMSolverMultistepScheduler
    sched_init_args['algorithm_type'] = args.sample_sampler
  elif args.sample_sampler == "dpmsingle":
    scheduler_cls = DPMSolverSinglestepScheduler
  elif args.sample_sampler == "heun":
    scheduler_cls = HeunDiscreteScheduler
  elif args.sample_sampler == 'dpm_2' or args.sample_sampler == 'k_dpm_2':
    scheduler_cls = KDPM2DiscreteScheduler
  elif args.sample_sampler == 'dpm_2_a' or args.sample_sampler == 'k_dpm_2_a':
    scheduler_cls = KDPM2AncestralDiscreteScheduler
  else:
    scheduler_cls = DDIMScheduler

  if args.v_parameterization:
    sched_init_args['prediction_type'] = 'v_prediction'

  scheduler = scheduler_cls(num_train_timesteps=SCHEDULER_TIMESTEPS,
                            beta_start=SCHEDULER_LINEAR_START, beta_end=SCHEDULER_LINEAR_END,
                            beta_schedule=SCHEDLER_SCHEDULE, **sched_init_args)

  # clip_sample=Trueにする
  if hasattr(scheduler.config, "clip_sample") and scheduler.config.clip_sample is False:
    # print("set clip_sample to True")
    scheduler.config.clip_sample = True
  
  pipeline = StableDiffusionLongPromptWeightingPipeline(text_encoder=text_encoder_or_wrapper, vae=vae, unet=unet, tokenizer=tokenizer,
                                     scheduler=scheduler, safety_checker=None, feature_extractor=None, requires_safety_checker=False)
  pipeline.to(device)

  save_dir = args.output_dir + "/sample"
  os.makedirs(save_dir, exist_ok=True)

  rng_state = torch.get_rng_state()
  cuda_rng_state = torch.cuda.get_rng_state()

  with torch.no_grad():
    with accelerator.autocast():
      for i, prompt in enumerate(prompts):
        if not accelerator.is_main_process:
          continue
        prompt = prompt.strip()
        if len(prompt) == 0 or prompt[0] == '#':
          continue

        # subset of gen_img_diffusers
        prompt_args = prompt.split(' --')
        prompt = prompt_args[0]
        negative_prompt = None
        sample_steps = 30
        width = height = 512
        scale = 7.5
        seed = None
        for parg in prompt_args:
          try:
            m = re.match(r'w (\d+)', parg, re.IGNORECASE)
            if m:
              width = int(m.group(1))
              continue

            m = re.match(r'h (\d+)', parg, re.IGNORECASE)
            if m:
              height = int(m.group(1))
              continue

            m = re.match(r'd (\d+)', parg, re.IGNORECASE)
            if m:
              seed = int(m.group(1))
              continue

            m = re.match(r's (\d+)', parg, re.IGNORECASE)
            if m:               # steps
              sample_steps = max(1, min(1000, int(m.group(1))))
              continue

            m = re.match(r'l ([\d\.]+)', parg, re.IGNORECASE)
            if m:               # scale
              scale = float(m.group(1))
              continue

            m = re.match(r'n (.+)', parg, re.IGNORECASE)
            if m:               # negative prompt
              negative_prompt = m.group(1)
              continue

          except ValueError as ex:
            print(f"Exception in parsing / 解析エラー: {parg}")
            print(ex)

        if seed is not None:
          torch.manual_seed(seed)
          torch.cuda.manual_seed(seed)

        if prompt_replacement is not None:
          prompt = prompt.replace(prompt_replacement[0], prompt_replacement[1])
          if negative_prompt is not None:
            negative_prompt = negative_prompt.replace(prompt_replacement[0], prompt_replacement[1])

        height = max(64, height - height % 8)                 # round to divisible by 8
        width = max(64, width - width % 8)                 # round to divisible by 8
        print(f"prompt: {prompt}")
        print(f"negative_prompt: {negative_prompt}")
        print(f"height: {height}")
        print(f"width: {width}")
        print(f"sample_steps: {sample_steps}")
        print(f"scale: {scale}")
        image = pipeline(prompt=prompt, height=height, width=width,num_inference_steps=sample_steps,guidance_scale=scale,negative_prompt=negative_prompt).images[0]

        ts_str = time.strftime('%Y%m%d%H%M%S', time.localtime())
        num_suffix = f"e{epoch:06d}" if epoch is not None else f"{steps:06d}"
        seed_suffix = "" if seed is None else f"_{seed}"
        img_filename = f"{'' if args.output_name is None else args.output_name + '_'}{ts_str}_{num_suffix}_{i:02d}{seed_suffix}.png"

        image.save(os.path.join(save_dir, img_filename))

  # clear pipeline and cache to reduce vram usage
  del pipeline
  torch.cuda.empty_cache()

  torch.set_rng_state(rng_state)
  torch.cuda.set_rng_state(cuda_rng_state)
  vae.to(org_vae_device)
=======
>>>>>>> 64d85b2f

# endregion

# region 前処理用


class ImageLoadingDataset(torch.utils.data.Dataset):
    def __init__(self, image_paths):
        self.images = image_paths

    def __len__(self):
        return len(self.images)

    def __getitem__(self, idx):
        img_path = self.images[idx]

        try:
            image = Image.open(img_path).convert("RGB")
            # convert to tensor temporarily so dataloader will accept it
            tensor_pil = transforms.functional.pil_to_tensor(image)
        except Exception as e:
            print(f"Could not load image path / 画像を読み込めません: {img_path}, error: {e}")
            return None

        return (tensor_pil, img_path)


# endregion<|MERGE_RESOLUTION|>--- conflicted
+++ resolved
@@ -2792,16 +2792,8 @@
         # print("set clip_sample to True")
         scheduler.config.clip_sample = True
 
-    pipeline = StableDiffusionPipeline(
-        text_encoder=text_encoder_or_wrapper,
-        vae=vae,
-        unet=unet,
-        tokenizer=tokenizer,
-        scheduler=scheduler,
-        safety_checker=None,
-        feature_extractor=None,
-        requires_safety_checker=False,
-    )
+    pipeline = StableDiffusionLongPromptWeightingPipeline(text_encoder=text_encoder_or_wrapper, vae=vae, unet=unet, tokenizer=tokenizer,
+                                                          scheduler=scheduler, safety_checker=None, feature_extractor=None, requires_safety_checker=False)
     pipeline.to(device)
 
     save_dir = args.output_dir + "/sample"
@@ -2880,7 +2872,7 @@
                 print(f"width: {width}")
                 print(f"sample_steps: {sample_steps}")
                 print(f"scale: {scale}")
-                image = pipeline(prompt, height, width, sample_steps, scale, negative_prompt).images[0]
+                image = pipeline(prompt=prompt, height=height, width=width,num_inference_steps=sample_steps,guidance_scale=scale,negative_prompt=negative_prompt).images[0]
 
                 ts_str = time.strftime("%Y%m%d%H%M%S", time.localtime())
                 num_suffix = f"e{epoch:06d}" if epoch is not None else f"{steps:06d}"
@@ -2899,158 +2891,6 @@
     torch.cuda.set_rng_state(cuda_rng_state)
     vae.to(org_vae_device)
 
-<<<<<<< HEAD
-      def __call__(self, input_ids, attention_mask):
-        enc_out = self.tenc(input_ids, output_hidden_states=True, return_dict=True)
-        encoder_hidden_states = enc_out['hidden_states'][-args.clip_skip]
-        encoder_hidden_states = self.tenc.text_model.final_layer_norm(encoder_hidden_states)
-        pooled_output = enc_out['pooler_output']
-        return encoder_hidden_states, pooled_output  # 1st output is only used
-
-    text_encoder_or_wrapper = Wrapper(text_encoder)
-
-  # read prompts
-  with open(args.sample_prompts, 'rt', encoding='utf-8') as f:
-    prompts = f.readlines()
-
-  # schedulerを用意する
-  sched_init_args = {}
-  if args.sample_sampler == "ddim":
-    scheduler_cls = DDIMScheduler
-  elif args.sample_sampler == "ddpm":                    # ddpmはおかしくなるのでoptionから外してある
-    scheduler_cls = DDPMScheduler
-  elif args.sample_sampler == "pndm":
-    scheduler_cls = PNDMScheduler
-  elif args.sample_sampler == 'lms' or args.sample_sampler == 'k_lms':
-    scheduler_cls = LMSDiscreteScheduler
-  elif args.sample_sampler == 'euler' or args.sample_sampler == 'k_euler':
-    scheduler_cls = EulerDiscreteScheduler
-  elif args.sample_sampler == 'euler_a' or args.sample_sampler == 'k_euler_a':
-    scheduler_cls = EulerAncestralDiscreteScheduler
-  elif args.sample_sampler == "dpmsolver" or args.sample_sampler == "dpmsolver++":
-    scheduler_cls = DPMSolverMultistepScheduler
-    sched_init_args['algorithm_type'] = args.sample_sampler
-  elif args.sample_sampler == "dpmsingle":
-    scheduler_cls = DPMSolverSinglestepScheduler
-  elif args.sample_sampler == "heun":
-    scheduler_cls = HeunDiscreteScheduler
-  elif args.sample_sampler == 'dpm_2' or args.sample_sampler == 'k_dpm_2':
-    scheduler_cls = KDPM2DiscreteScheduler
-  elif args.sample_sampler == 'dpm_2_a' or args.sample_sampler == 'k_dpm_2_a':
-    scheduler_cls = KDPM2AncestralDiscreteScheduler
-  else:
-    scheduler_cls = DDIMScheduler
-
-  if args.v_parameterization:
-    sched_init_args['prediction_type'] = 'v_prediction'
-
-  scheduler = scheduler_cls(num_train_timesteps=SCHEDULER_TIMESTEPS,
-                            beta_start=SCHEDULER_LINEAR_START, beta_end=SCHEDULER_LINEAR_END,
-                            beta_schedule=SCHEDLER_SCHEDULE, **sched_init_args)
-
-  # clip_sample=Trueにする
-  if hasattr(scheduler.config, "clip_sample") and scheduler.config.clip_sample is False:
-    # print("set clip_sample to True")
-    scheduler.config.clip_sample = True
-  
-  pipeline = StableDiffusionLongPromptWeightingPipeline(text_encoder=text_encoder_or_wrapper, vae=vae, unet=unet, tokenizer=tokenizer,
-                                     scheduler=scheduler, safety_checker=None, feature_extractor=None, requires_safety_checker=False)
-  pipeline.to(device)
-
-  save_dir = args.output_dir + "/sample"
-  os.makedirs(save_dir, exist_ok=True)
-
-  rng_state = torch.get_rng_state()
-  cuda_rng_state = torch.cuda.get_rng_state()
-
-  with torch.no_grad():
-    with accelerator.autocast():
-      for i, prompt in enumerate(prompts):
-        if not accelerator.is_main_process:
-          continue
-        prompt = prompt.strip()
-        if len(prompt) == 0 or prompt[0] == '#':
-          continue
-
-        # subset of gen_img_diffusers
-        prompt_args = prompt.split(' --')
-        prompt = prompt_args[0]
-        negative_prompt = None
-        sample_steps = 30
-        width = height = 512
-        scale = 7.5
-        seed = None
-        for parg in prompt_args:
-          try:
-            m = re.match(r'w (\d+)', parg, re.IGNORECASE)
-            if m:
-              width = int(m.group(1))
-              continue
-
-            m = re.match(r'h (\d+)', parg, re.IGNORECASE)
-            if m:
-              height = int(m.group(1))
-              continue
-
-            m = re.match(r'd (\d+)', parg, re.IGNORECASE)
-            if m:
-              seed = int(m.group(1))
-              continue
-
-            m = re.match(r's (\d+)', parg, re.IGNORECASE)
-            if m:               # steps
-              sample_steps = max(1, min(1000, int(m.group(1))))
-              continue
-
-            m = re.match(r'l ([\d\.]+)', parg, re.IGNORECASE)
-            if m:               # scale
-              scale = float(m.group(1))
-              continue
-
-            m = re.match(r'n (.+)', parg, re.IGNORECASE)
-            if m:               # negative prompt
-              negative_prompt = m.group(1)
-              continue
-
-          except ValueError as ex:
-            print(f"Exception in parsing / 解析エラー: {parg}")
-            print(ex)
-
-        if seed is not None:
-          torch.manual_seed(seed)
-          torch.cuda.manual_seed(seed)
-
-        if prompt_replacement is not None:
-          prompt = prompt.replace(prompt_replacement[0], prompt_replacement[1])
-          if negative_prompt is not None:
-            negative_prompt = negative_prompt.replace(prompt_replacement[0], prompt_replacement[1])
-
-        height = max(64, height - height % 8)                 # round to divisible by 8
-        width = max(64, width - width % 8)                 # round to divisible by 8
-        print(f"prompt: {prompt}")
-        print(f"negative_prompt: {negative_prompt}")
-        print(f"height: {height}")
-        print(f"width: {width}")
-        print(f"sample_steps: {sample_steps}")
-        print(f"scale: {scale}")
-        image = pipeline(prompt=prompt, height=height, width=width,num_inference_steps=sample_steps,guidance_scale=scale,negative_prompt=negative_prompt).images[0]
-
-        ts_str = time.strftime('%Y%m%d%H%M%S', time.localtime())
-        num_suffix = f"e{epoch:06d}" if epoch is not None else f"{steps:06d}"
-        seed_suffix = "" if seed is None else f"_{seed}"
-        img_filename = f"{'' if args.output_name is None else args.output_name + '_'}{ts_str}_{num_suffix}_{i:02d}{seed_suffix}.png"
-
-        image.save(os.path.join(save_dir, img_filename))
-
-  # clear pipeline and cache to reduce vram usage
-  del pipeline
-  torch.cuda.empty_cache()
-
-  torch.set_rng_state(rng_state)
-  torch.cuda.set_rng_state(cuda_rng_state)
-  vae.to(org_vae_device)
-=======
->>>>>>> 64d85b2f
 
 # endregion
 
