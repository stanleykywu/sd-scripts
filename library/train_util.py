--- conflicted
+++ resolved
@@ -1228,7 +1228,32 @@
         batch: List[ImageInfo] = []
         current_condition = None
 
-<<<<<<< HEAD
+        # support multiple-gpus
+        num_processes = accelerator.num_processes
+        process_index = accelerator.process_index
+
+        # define a function to submit a batch to cache
+        def submit_batch(batch, cond):
+            for info in batch:
+                if info.image is not None and isinstance(info.image, Future):
+                    info.image = info.image.result()  # future to image
+            caching_strategy.cache_batch_latents(model, batch, cond.flip_aug, cond.alpha_mask, cond.random_crop)
+
+        # define ThreadPoolExecutor to load images in parallel
+        max_workers = min(os.cpu_count(), len(image_infos))
+        max_workers = max(1, max_workers // num_processes)  # consider multi-gpu
+        max_workers = min(max_workers, caching_strategy.batch_size)  # max_workers should be less than batch_size
+        executor = ThreadPoolExecutor(max_workers)
+
+        try:
+            # iterate images
+            logger.info("caching latents...")
+            for i, info in enumerate(tqdm(image_infos)):
+                subset = self.image_to_subset[info.image_key]
+
+                if info.latents_npz is not None:  # fine tuning dataset
+                    continue
+
             # check disk cache exists and size of latents
             if caching_strategy.cache_to_disk:
                 # info.latents_npz = os.path.splitext(info.absolute_path)[0] + file_suffix
@@ -1245,51 +1270,7 @@
                     subset.alpha_mask,
                 )
                 if cache_available:  # do not add to batch
-=======
-        # support multiple-gpus
-        num_processes = accelerator.num_processes
-        process_index = accelerator.process_index
-
-        # define a function to submit a batch to cache
-        def submit_batch(batch, cond):
-            for info in batch:
-                if info.image is not None and isinstance(info.image, Future):
-                    info.image = info.image.result()  # future to image
-            caching_strategy.cache_batch_latents(model, batch, cond.flip_aug, cond.alpha_mask, cond.random_crop)
-
-        # define ThreadPoolExecutor to load images in parallel
-        max_workers = min(os.cpu_count(), len(image_infos))
-        max_workers = max(1, max_workers // num_processes)  # consider multi-gpu
-        max_workers = min(max_workers, caching_strategy.batch_size)  # max_workers should be less than batch_size
-        executor = ThreadPoolExecutor(max_workers)
-
-        try:
-            # iterate images
-            logger.info("caching latents...")
-            for i, info in enumerate(tqdm(image_infos)):
-                subset = self.image_to_subset[info.image_key]
-
-                if info.latents_npz is not None:  # fine tuning dataset
->>>>>>> 1e2f7b0e
                     continue
-
-                # check disk cache exists and size of latents
-                if caching_strategy.cache_to_disk:
-                    # info.latents_npz = os.path.splitext(info.absolute_path)[0] + file_suffix
-                    info.latents_npz = caching_strategy.get_latents_npz_path(info.absolute_path, info.image_size)
-
-                    # if the modulo of num_processes is not equal to process_index, skip caching
-                    # this makes each process cache different latents
-                    if i % num_processes != process_index:
-                        continue
-
-                    # print(f"{process_index}/{num_processes} {i}/{len(image_infos)} {info.latents_npz}")
-
-                    cache_available = caching_strategy.is_disk_cached_latents_expected(
-                        info.bucket_reso, info.latents_npz, subset.flip_aug, subset.alpha_mask
-                    )
-                    if cache_available:  # do not add to batch
-                        continue
 
                 # if batch is not empty and condition is changed, flush the batch. Note that current_condition is not None if batch is not empty
                 condition = Condition(info.bucket_reso, subset.flip_aug, subset.alpha_mask, subset.random_crop)
@@ -1301,7 +1282,26 @@
                     # load image in parallel
                     info.image = executor.submit(load_image, info.absolute_path, condition.alpha_mask)
 
-<<<<<<< HEAD
+                batch.append(info)
+                current_condition = condition
+
+                # if number of data in batch is enough, flush the batch
+                if len(batch) >= caching_strategy.batch_size:
+                    submit_batch(batch, current_condition)
+                    batch = []
+                    current_condition = None
+
+        if len(batch) > 0:
+            batches.append(batch)
+
+        # if cache to disk, don't cache latents in non-main process, set to info only
+        if caching_strategy.cache_to_disk and not is_main_process:
+            return
+
+        if len(batches) == 0:
+            logger.info("no latents to cache")
+            return
+
         # iterate batches: batch doesn't have image here. image will be loaded in cache_batch_latents and discarded
         logger.info("caching latents...")
         for batch in tqdm(batches, smoothing=1, total=len(batches)):
@@ -1309,22 +1309,6 @@
             caching_strategy.cache_batch_latents(
                 model, batch, subset.flip_aug, subset.alpha_mask, subset.random_crop
             )
-=======
-                batch.append(info)
-                current_condition = condition
-
-                # if number of data in batch is enough, flush the batch
-                if len(batch) >= caching_strategy.batch_size:
-                    submit_batch(batch, current_condition)
-                    batch = []
-                    current_condition = None
-
-            if len(batch) > 0:
-                submit_batch(batch, current_condition)
-
-        finally:
-            executor.shutdown()
->>>>>>> 1e2f7b0e
 
     def cache_latents(
         self,
@@ -1410,7 +1394,6 @@
 
         # iterate batches: batch doesn't have image, image will be loaded in cache_batch_latents and discarded
         logger.info("caching latents...")
-<<<<<<< HEAD
         for batch in tqdm(batches, smoothing=1, total=len(batches)):
             cache_batch_latents(
                 vae,
@@ -1420,10 +1403,6 @@
                 subset.alpha_mask,
                 subset.random_crop,
             )
-=======
-        for condition, batch in tqdm(batches, smoothing=1, total=len(batches)):
-            cache_batch_latents(vae, cache_to_disk, batch, condition.flip_aug, condition.alpha_mask, condition.random_crop)
->>>>>>> 1e2f7b0e
 
     def new_cache_text_encoder_outputs(self, models: List[Any], accelerator: Accelerator):
         r"""
@@ -1446,27 +1425,16 @@
         process_index = accelerator.process_index
 
         logger.info("checking cache validity...")
-        for i, info in enumerate(tqdm(image_infos)):
-            # check disk cache exists and size of text encoder outputs
+        for info in tqdm(image_infos):
+            te_out_npz = caching_strategy.get_outputs_npz_path(info.absolute_path)
+
+            # check disk cache exists and size of latents
             if caching_strategy.cache_to_disk:
-<<<<<<< HEAD
                 info.text_encoder_outputs_npz = te_out_npz  # set npz filename regardless of cache availability/main process
                 cache_available = caching_strategy.is_disk_cached_outputs_expected(
                     te_out_npz
                 )
                 if cache_available or not is_main_process:  # do not add to batch
-=======
-                te_out_npz = caching_strategy.get_outputs_npz_path(info.absolute_path)
-                info.text_encoder_outputs_npz = te_out_npz  # set npz filename regardless of cache availability
-
-                # if the modulo of num_processes is not equal to process_index, skip caching
-                # this makes each process cache different text encoder outputs
-                if i % num_processes != process_index:
-                    continue
-
-                cache_available = caching_strategy.is_disk_cached_outputs_expected(te_out_npz)
-                if cache_available:  # do not add to batch
->>>>>>> 1e2f7b0e
                     continue
 
             batch.append(info)
@@ -2262,15 +2230,8 @@
                 # 画像ファイルごとにプロンプトを読み込み、もしあればそちらを使う
                 captions = []
                 missing_captions = []
-<<<<<<< HEAD
                 for img_path in img_paths:
-                    cap_for_img = read_caption(
-                        img_path, subset.caption_extension, subset.enable_wildcard
-                    )
-=======
-                for img_path in tqdm(img_paths, desc="read caption"):
                     cap_for_img = read_caption(img_path, subset.caption_extension, subset.enable_wildcard)
->>>>>>> 1e2f7b0e
                     if cap_for_img is None and subset.class_tokens is None:
                         logger.warning(
                             f"neither caption file nor class tokens are found. use empty caption for {img_path} / キャプションファイルもclass tokenも見つかりませんでした。空のキャプションを使用します: {img_path}"
@@ -2784,15 +2745,8 @@
             vae, vae_batch_size, cache_to_disk, is_main_process
         )
 
-<<<<<<< HEAD
     def new_cache_latents(self, model: Any, is_main_process: bool):
-        return self.dreambooth_dataset_delegate.new_cache_latents(
-            model, is_main_process
-        )
-=======
-    def new_cache_latents(self, model: Any, accelerator: Accelerator):
-        return self.dreambooth_dataset_delegate.new_cache_latents(model, accelerator)
->>>>>>> 1e2f7b0e
+        return self.dreambooth_dataset_delegate.new_cache_latents(model, is_main_process)
 
     def new_cache_text_encoder_outputs(self, models: List[Any], is_main_process: bool):
         return self.dreambooth_dataset_delegate.new_cache_text_encoder_outputs(
@@ -4040,14 +3994,6 @@
         help='additional arguments for optimizer (like "weight_decay=0.01 betas=0.9,0.999 ...") / オプティマイザの追加引数（例： "weight_decay=0.01 betas=0.9,0.999 ..."）',
     )
 
-<<<<<<< HEAD
-    parser.add_argument(
-        "--lr_scheduler_type",
-        type=str,
-        default="",
-        help="custom scheduler module / 使用するスケジューラ",
-    )
-=======
     # parser.add_argument(
     #     "--optimizer_schedulefree_wrapper",
     #     action="store_true",
@@ -4062,8 +4008,12 @@
     #     help='additional arguments for schedulefree_wrapper (like "momentum=0.9 weight_decay_at_y=0.1 ...") / オプティマイザの追加引数（例： "momentum=0.9 weight_decay_at_y=0.1 ..."）',
     # )
 
-    parser.add_argument("--lr_scheduler_type", type=str, default="", help="custom scheduler module / 使用するスケジューラ")
->>>>>>> 1e2f7b0e
+    parser.add_argument(
+        "--lr_scheduler_type",
+        type=str,
+        default="",
+        help="custom scheduler module / 使用するスケジューラ",
+    )
     parser.add_argument(
         "--lr_scheduler_args",
         type=str,
@@ -4280,23 +4230,7 @@
         # available backends:
         # https://github.com/huggingface/accelerate/blob/d1abd59114ada8ba673e1214218cb2878c13b82d/src/accelerate/utils/dataclasses.py#L376-L388C5
         # https://pytorch.org/docs/stable/torch.compiler.html
-        choices=[
-            "eager",
-            "aot_eager",
-            "inductor",
-            "aot_ts_nvfuser",
-            "nvprims_nvfuser",
-            "cudagraphs",
-            "ofi",
-            "fx2trt",
-            "onnxrt",
-<<<<<<< HEAD
-=======
-            "tensort",
-            "ipex",
-            "tvm",
->>>>>>> 1e2f7b0e
-        ],
+        choices=["eager", "aot_eager", "inductor", "aot_ts_nvfuser", "nvprims_nvfuser", "cudagraphs", "ofi", "fx2trt", "onnxrt"],
         help="dynamo backend type (default is inductor) / dynamoのbackendの種類（デフォルトは inductor）",
     )
     parser.add_argument(
@@ -4980,28 +4914,8 @@
         action="store_true",
         help="enable buckets for multi aspect ratio training / 複数解像度学習のためのbucketを有効にする",
     )
-    parser.add_argument(
-        "--min_bucket_reso",
-        type=int,
-        default=256,
-<<<<<<< HEAD
-        help="minimum resolution for buckets / bucketの最小解像度",
-=======
-        help="minimum resolution for buckets, must be divisible by bucket_reso_steps "
-        " / bucketの最小解像度、bucket_reso_stepsで割り切れる必要があります",
->>>>>>> 1e2f7b0e
-    )
-    parser.add_argument(
-        "--max_bucket_reso",
-        type=int,
-        default=1024,
-<<<<<<< HEAD
-        help="maximum resolution for buckets / bucketの最大解像度",
-=======
-        help="maximum resolution for buckets, must be divisible by bucket_reso_steps "
-        " / bucketの最大解像度、bucket_reso_stepsで割り切れる必要があります",
->>>>>>> 1e2f7b0e
-    )
+    parser.add_argument("--min_bucket_reso", type=int, default=256, help="minimum resolution for buckets / bucketの最小解像度")
+    parser.add_argument("--max_bucket_reso", type=int, default=1024, help="maximum resolution for buckets / bucketの最大解像度")
     parser.add_argument(
         "--bucket_reso_steps",
         type=int,
@@ -5716,21 +5630,8 @@
         return get_dummy_scheduler(optimizer)
 
     name = args.lr_scheduler
-<<<<<<< HEAD
     num_warmup_steps: Optional[int] = args.lr_warmup_steps
-    num_training_steps = (
-        args.max_train_steps * num_processes
-    )  # * args.gradient_accumulation_steps
-=======
     num_training_steps = args.max_train_steps * num_processes  # * args.gradient_accumulation_steps
-    num_warmup_steps: Optional[int] = (
-        int(args.lr_warmup_steps * num_training_steps) if isinstance(args.lr_warmup_steps, float) else args.lr_warmup_steps
-    )
-    num_decay_steps: Optional[int] = (
-        int(args.lr_decay_steps * num_training_steps) if isinstance(args.lr_decay_steps, float) else args.lr_decay_steps
-    )
-    num_stable_steps = num_training_steps - num_warmup_steps - num_decay_steps
->>>>>>> 1e2f7b0e
     num_cycles = args.lr_scheduler_num_cycles
     power = args.lr_scheduler_power
     timescale = args.lr_scheduler_timescale
@@ -5787,14 +5688,9 @@
             schedule_func(optimizer, **lr_scheduler_kwargs)
         )
 
-<<<<<<< HEAD
     if name == SchedulerType.PIECEWISE_CONSTANT:
-        return schedule_func(
-            optimizer, **lr_scheduler_kwargs
-        )  # step_rules and last_epoch are given as kwargs
-
-=======
->>>>>>> 1e2f7b0e
+        return schedule_func(optimizer, **lr_scheduler_kwargs)  # step_rules and last_epoch are given as kwargs
+
     # All other schedulers require `num_warmup_steps`
     if num_warmup_steps is None:
         raise ValueError(
@@ -5833,52 +5729,7 @@
             **lr_scheduler_kwargs,
         )
 
-<<<<<<< HEAD
-=======
-    if name == SchedulerType.COSINE_WITH_MIN_LR:
-        return schedule_func(
-            optimizer,
-            num_warmup_steps=num_warmup_steps,
-            num_training_steps=num_training_steps,
-            num_cycles=num_cycles / 2,
-            min_lr_rate=min_lr_ratio,
-            **lr_scheduler_kwargs,
-        )
-
-    # these schedulers do not require `num_decay_steps`
-    if name == SchedulerType.LINEAR or name == SchedulerType.COSINE:
-        return schedule_func(
-            optimizer,
-            num_warmup_steps=num_warmup_steps,
-            num_training_steps=num_training_steps,
-            **lr_scheduler_kwargs,
-        )
-
-    # All other schedulers require `num_decay_steps`
-    if num_decay_steps is None:
-        raise ValueError(f"{name} requires `num_decay_steps`, please provide that argument.")
-    if name == SchedulerType.WARMUP_STABLE_DECAY:
-        return schedule_func(
-            optimizer,
-            num_warmup_steps=num_warmup_steps,
-            num_stable_steps=num_stable_steps,
-            num_decay_steps=num_decay_steps,
-            num_cycles=num_cycles / 2,
-            min_lr_ratio=min_lr_ratio if min_lr_ratio is not None else 0.0,
-            **lr_scheduler_kwargs,
-        )
-
->>>>>>> 1e2f7b0e
-    return schedule_func(
-        optimizer,
-        num_warmup_steps=num_warmup_steps,
-        num_training_steps=num_training_steps,
-<<<<<<< HEAD
-=======
-        num_decay_steps=num_decay_steps,
->>>>>>> 1e2f7b0e
-        **lr_scheduler_kwargs,
-    )
+    return schedule_func(optimizer, num_warmup_steps=num_warmup_steps, num_training_steps=num_training_steps, **lr_scheduler_kwargs)
 
 
 def prepare_dataset_args(args: argparse.Namespace, support_metadata: bool):
@@ -5958,25 +5809,8 @@
     if args.torch_compile:
         dynamo_backend = args.dynamo_backend
 
-<<<<<<< HEAD
     kwargs_handlers = (
-        (
-            InitProcessGroupKwargs(timeout=datetime.timedelta(minutes=args.ddp_timeout))
-            if args.ddp_timeout
-=======
-    kwargs_handlers = [
-        (
-            InitProcessGroupKwargs(
-                backend="gloo" if os.name == "nt" or not torch.cuda.is_available() else "nccl",
-                init_method=(
-                    "env://?use_libuv=False" if os.name == "nt" and Version(torch.__version__) >= Version("2.4.0") else None
-                ),
-                timeout=datetime.timedelta(minutes=args.ddp_timeout) if args.ddp_timeout else None,
-            )
-            if torch.cuda.device_count() > 1
->>>>>>> 1e2f7b0e
-            else None
-        ),
+        InitProcessGroupKwargs(timeout=datetime.timedelta(minutes=args.ddp_timeout)) if args.ddp_timeout else None,
         (
             DistributedDataParallelKwargs(
                 gradient_as_bucket_view=args.ddp_gradient_as_bucket_view,
@@ -6692,17 +6526,10 @@
             )
 
 
-<<<<<<< HEAD
-def get_timesteps_and_huber_c(
-    args, min_timestep, max_timestep, noise_scheduler, b_size, device
-):
+def get_timesteps_and_huber_c(args, min_timestep, max_timestep, noise_scheduler, b_size, device):
 
     # TODO: if a huber loss is selected, it will use constant timesteps for each batch
     # as. In the future there may be a smarter way
-=======
-def get_timesteps_and_huber_c(args, min_timestep, max_timestep, noise_scheduler, b_size, device):
-    timesteps = torch.randint(min_timestep, max_timestep, (b_size,), device="cpu")
->>>>>>> 1e2f7b0e
 
     if args.loss_type == "huber" or args.loss_type == "smooth_l1":
         if args.huber_schedule == "exponential":
@@ -6715,16 +6542,9 @@
         elif args.huber_schedule == "constant":
             huber_c = torch.full((b_size,), args.huber_c)
         else:
-<<<<<<< HEAD
-            raise NotImplementedError(
-                f"Unknown Huber loss schedule {args.huber_schedule}!"
-            )
+            raise NotImplementedError(f"Unknown Huber loss schedule {args.huber_schedule}!")
 
         timesteps = timesteps.repeat(b_size).to(device)
-=======
-            raise NotImplementedError(f"Unknown Huber loss schedule {args.huber_schedule}!")
-        huber_c = huber_c.to(device)
->>>>>>> 1e2f7b0e
     elif args.loss_type == "l2":
         huber_c = None  # may be anything, as it's not used
     else:
@@ -6783,31 +6603,14 @@
 
 
 def conditional_loss(
-<<<<<<< HEAD
-    model_pred: torch.Tensor,
-    target: torch.Tensor,
-    reduction: str = "mean",
-    loss_type: str = "l2",
-    huber_c: float = 0.1,
-=======
-    model_pred: torch.Tensor, target: torch.Tensor, reduction: str, loss_type: str, huber_c: Optional[torch.Tensor]
->>>>>>> 1e2f7b0e
+    model_pred: torch.Tensor, target: torch.Tensor, reduction: str = "mean", loss_type: str = "l2", huber_c: float = 0.1
 ):
     if loss_type == "l2":
         loss = torch.nn.functional.mse_loss(model_pred, target, reduction=reduction)
     elif loss_type == "l1":
         loss = torch.nn.functional.l1_loss(model_pred, target, reduction=reduction)
     elif loss_type == "huber":
-<<<<<<< HEAD
-        loss = (
-            2
-            * huber_c
-            * (torch.sqrt((model_pred - target) ** 2 + huber_c**2) - huber_c)
-        )
-=======
-        huber_c = huber_c.view(-1, 1, 1, 1)
         loss = 2 * huber_c * (torch.sqrt((model_pred - target) ** 2 + huber_c**2) - huber_c)
->>>>>>> 1e2f7b0e
         if reduction == "mean":
             loss = torch.mean(loss)
         elif reduction == "sum":
@@ -7330,12 +7133,6 @@
         torch.cuda.set_rng_state(cuda_rng_state)
     vae.to(org_vae_device)
 
-<<<<<<< HEAD
-    return log_commit
-=======
-    clean_memory_on_device(accelerator.device)
->>>>>>> 1e2f7b0e
-
 
 def sample_image_inference(
     accelerator: Accelerator,
@@ -7438,22 +7235,6 @@
     # adding accelerator.wait_for_everyone() here should sync up and ensure that sample images are saved in the same order as the original prompt list
     # but adding 'enum' to the filename should be enough
 
-<<<<<<< HEAD
-    if save_dir:
-        image.save(os.path.join(save_dir, img_filename))
-    else:
-        try:
-            import wandb
-        except ImportError:  # 事前に一度確認するのでここはエラー出ないはず
-            raise ImportError("No wandb / wandb がインストールされていないようです")
-        return {"validation": [wandb.Image(image, caption=f"{0}: {prompt}")]}
-
-        # wandb_tracker.log(
-        #     {"validation": [wandb.Image(image, caption=f"{0}: {prompt}")]},
-        #     step=steps,
-        #     commit=(not args.eval_fid),
-        # )
-=======
     ts_str = time.strftime("%Y%m%d%H%M%S", time.localtime())
     num_suffix = f"e{epoch:06d}" if epoch is not None else f"{steps:06d}"
     seed_suffix = "" if seed is None else f"_{seed}"
@@ -7461,15 +7242,17 @@
     img_filename = f"{'' if args.output_name is None else args.output_name + '_'}{num_suffix}_{i:02d}_{ts_str}{seed_suffix}.png"
     image.save(os.path.join(save_dir, img_filename))
 
-    # send images to wandb if enabled
-    if "wandb" in [tracker.name for tracker in accelerator.trackers]:
+    # wandb有効時のみログを送信
+    try:
         wandb_tracker = accelerator.get_tracker("wandb")
-
-        import wandb
-
-        # not to commit images to avoid inconsistency between training and logging steps
-        wandb_tracker.log({f"sample_{i}": wandb.Image(image, caption=prompt)}, commit=False)  # positive prompt as a caption
->>>>>>> 1e2f7b0e
+        try:
+            import wandb
+        except ImportError:  # 事前に一度確認するのでここはエラー出ないはず
+            raise ImportError("No wandb / wandb がインストールされていないようです")
+
+        wandb_tracker.log({f"sample_{i}": wandb.Image(image)})
+    except:  # wandb 無効時
+        pass
 
 
 # endregion
